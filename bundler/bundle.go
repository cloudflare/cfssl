package bundler

import (
	"bytes"
	"crypto/ecdsa"
	"crypto/ed25519"
	"crypto/rsa"
	"crypto/x509"
	"crypto/x509/pkix"
	"encoding/json"
	"encoding/pem"
	"errors"
	"fmt"
	"github.com/cloudflare/cfssl/helpers/derhelpers"
	"time"

	"github.com/cloudflare/cfssl/helpers"
	"github.com/cloudflare/cfssl/helpers/derhelpers"
)

// A Bundle contains a certificate and its trust chain. It is intended
// to store the most widely applicable chain, with shortness an
// explicit goal.
type Bundle struct {
	Chain       []*x509.Certificate
	Cert        *x509.Certificate
	Root        *x509.Certificate
	Key         interface{}
	Issuer      *pkix.Name
	Subject     *pkix.Name
	Expires     time.Time
	LeafExpires time.Time
	Hostnames   []string
	Status      *BundleStatus
}

// BundleStatus is designated for various status reporting.
type BundleStatus struct {
	// A flag on whether a new bundle is generated
	IsRebundled bool `json:"rebundled"`
	// A list of SKIs of expiring certificates
	ExpiringSKIs []string `json:"expiring_SKIs"`
	// A list of untrusted root store names
	Untrusted []string `json:"untrusted_root_stores"`
	// A list of human readable warning messages based on the bundle status.
	Messages []string `json:"messages"`
	// A status code consists of binary flags
	Code int `json:"code"`
}

type chain []*x509.Certificate

func (c chain) MarshalJSON() ([]byte, error) {
	var buf bytes.Buffer

	for _, cert := range c {
		buf.Write(pem.EncodeToMemory(&pem.Block{Type: "CERTIFICATE", Bytes: cert.Raw}))
	}
	ret := bytes.TrimSpace(buf.Bytes())
	return json.Marshal(string(ret))
}

// PemBlockToString turns a pem.Block into the string encoded form.
func PemBlockToString(block *pem.Block) string {
	if block.Bytes == nil || block.Type == "" {
		return ""
	}
	return string(bytes.TrimSpace(pem.EncodeToMemory(block)))
}

var typeToName = map[int]string{
	3:  "CommonName",
	5:  "SerialNumber",
	6:  "Country",
	7:  "Locality",
	8:  "Province",
	9:  "StreetAddress",
	10: "Organization",
	11: "OrganizationalUnit",
	17: "PostalCode",
}

type names []pkix.AttributeTypeAndValue

func (n names) MarshalJSON() ([]byte, error) {
	var buf bytes.Buffer

	for _, name := range n {
		buf.WriteString(fmt.Sprintf("/%s=%s", typeToName[name.Type[3]], name.Value))
	}
	return json.Marshal(buf.String())
}

// MarshalJSON serialises the bundle to JSON. The resulting JSON
// structure contains the bundle (as a sequence of PEM-encoded
// certificates), the certificate, the private key, the size of they
// key, the issuer(s), the subject name(s), the expiration, the
// hostname(s), the OCSP server, and the signature on the certificate.
func (b *Bundle) MarshalJSON() ([]byte, error) {
	if b == nil || b.Cert == nil {
		return nil, errors.New("no certificate in bundle")
	}
	var keyBytes, rootBytes []byte
	var keyLength int
	var keyType, keyString string
	keyLength = helpers.KeyLength(b.Cert.PublicKey)
	switch b.Cert.PublicKeyAlgorithm {
	case x509.ECDSA:
		keyType = fmt.Sprintf("%d-bit ECDSA", keyLength)
	case x509.Ed25519:
		keyType = "Ed25519"
	case x509.RSA:
		keyType = fmt.Sprintf("%d-bit RSA", keyLength)
	case x509.DSA:
		keyType = "DSA"
	case x509.Ed25519:
		keyType = "Ed25519"
	default:
		keyType = "Unknown"
	}

	switch key := b.Key.(type) {
	case *rsa.PrivateKey:
		keyBytes = x509.MarshalPKCS1PrivateKey(key)
		keyString = PemBlockToString(&pem.Block{Type: "RSA PRIVATE KEY", Bytes: keyBytes})
	case *ecdsa.PrivateKey:
		keyBytes, _ = x509.MarshalECPrivateKey(key)
		keyString = PemBlockToString(&pem.Block{Type: "EC PRIVATE KEY", Bytes: keyBytes})
	case ed25519.PrivateKey:
		keyBytes, _ = derhelpers.MarshalEd25519PrivateKey(key)
<<<<<<< HEAD
		keyString = PemBlockToString(&pem.Block{Type: "PRIVATE KEY", Bytes: keyBytes})
=======
		keyString = PemBlockToString(&pem.Block{Type: "Ed25519 PRIVATE KEY", Bytes: keyBytes})
>>>>>>> 21fb1392
	case fmt.Stringer:
		keyString = key.String()
	}

	if len(b.Hostnames) == 0 {
		b.buildHostnames()
	}
	var ocspSupport = false
	if b.Cert.OCSPServer != nil {
		ocspSupport = true
	}
	var crlSupport = false
	if b.Cert.CRLDistributionPoints != nil {
		crlSupport = true
	}
	if b.Root != nil {
		rootBytes = b.Root.Raw
	}

	return json.Marshal(map[string]interface{}{
		"bundle":       chain(b.Chain),
		"root":         PemBlockToString(&pem.Block{Type: "CERTIFICATE", Bytes: rootBytes}),
		"crt":          PemBlockToString(&pem.Block{Type: "CERTIFICATE", Bytes: b.Cert.Raw}),
		"key":          keyString,
		"key_type":     keyType,
		"key_size":     keyLength,
		"issuer":       names(b.Issuer.Names),
		"subject":      names(b.Subject.Names),
		"expires":      b.Expires,
		"leaf_expires": b.LeafExpires,
		"hostnames":    b.Hostnames,
		"ocsp_support": ocspSupport,
		"crl_support":  crlSupport,
		"ocsp":         b.Cert.OCSPServer,
		"signature":    helpers.SignatureString(b.Cert.SignatureAlgorithm),
		"status":       b.Status,
	})
}

// buildHostnames sets bundle.Hostnames by the x509 cert's subject CN and DNS names
// Since the subject CN may overlap with one of the DNS names, it needs to handle
// the duplication by a set.
func (b *Bundle) buildHostnames() {
	if b.Cert == nil {
		return
	}
	// hset keeps a set of unique hostnames.
	hset := make(map[string]bool)
	// insert CN into hset
	if b.Cert.Subject.CommonName != "" {
		hset[b.Cert.Subject.CommonName] = true
	}
	// insert all DNS names into hset
	for _, h := range b.Cert.DNSNames {
		hset[h] = true
	}

	// convert hset to an array of hostnames
	b.Hostnames = make([]string, len(hset))
	i := 0
	for h := range hset {
		b.Hostnames[i] = h
		i++
	}
}<|MERGE_RESOLUTION|>--- conflicted
+++ resolved
@@ -11,7 +11,6 @@
 	"encoding/pem"
 	"errors"
 	"fmt"
-	"github.com/cloudflare/cfssl/helpers/derhelpers"
 	"time"
 
 	"github.com/cloudflare/cfssl/helpers"
@@ -107,8 +106,6 @@
 	switch b.Cert.PublicKeyAlgorithm {
 	case x509.ECDSA:
 		keyType = fmt.Sprintf("%d-bit ECDSA", keyLength)
-	case x509.Ed25519:
-		keyType = "Ed25519"
 	case x509.RSA:
 		keyType = fmt.Sprintf("%d-bit RSA", keyLength)
 	case x509.DSA:
@@ -128,11 +125,7 @@
 		keyString = PemBlockToString(&pem.Block{Type: "EC PRIVATE KEY", Bytes: keyBytes})
 	case ed25519.PrivateKey:
 		keyBytes, _ = derhelpers.MarshalEd25519PrivateKey(key)
-<<<<<<< HEAD
-		keyString = PemBlockToString(&pem.Block{Type: "PRIVATE KEY", Bytes: keyBytes})
-=======
 		keyString = PemBlockToString(&pem.Block{Type: "Ed25519 PRIVATE KEY", Bytes: keyBytes})
->>>>>>> 21fb1392
 	case fmt.Stringer:
 		keyString = key.String()
 	}
