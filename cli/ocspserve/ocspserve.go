--- conflicted
+++ resolved
@@ -48,7 +48,6 @@
 			return errors.New("unable to read response file")
 		}
 	case "sqlite":
-<<<<<<< HEAD
 		src, err := ocsp.NewSourceFromConnStr("sqlite", path)
 		if err != nil {
 			return errors.New("unable to read Sqlite connection string")
@@ -64,16 +63,7 @@
 			return errors.New("unable to read PostgreSQL connection string")
 		}
 	default:
-		// TODO: not sure if I should do something more intelligent in this case
 		return errors.New("unrecognized connection string format")
-=======
-		src, err := ocsp.NewSqliteSource(path)
-		if err != nil {
-			return errors.New("unable to read Sqlite connection string")
-		}
-	default:
-		return errors.New("TODO not sure what to do in this case")
->>>>>>> 9839aaf4
 	}
 
 	log.Info("Registering OCSP responder handler")
