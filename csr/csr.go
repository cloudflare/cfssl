// Package csr implements certificate requests for CFSSL.
package csr

import (
	"crypto"
	"crypto/ecdsa"
	"crypto/ed25519"
	"crypto/elliptic"
	"crypto/rand"
	"crypto/rsa"
	"crypto/x509"
	"crypto/x509/pkix"
	"encoding/asn1"
	"encoding/pem"
	"errors"
<<<<<<< HEAD
	"io"
=======
	"fmt"
>>>>>>> c21e85d6
	"net"
	"net/mail"
	"net/url"
	"strconv"
	"strings"

	cferr "github.com/cloudflare/cfssl/errors"
	"github.com/cloudflare/cfssl/helpers"
	"github.com/cloudflare/cfssl/helpers/derhelpers"
	"github.com/cloudflare/cfssl/log"
)

const (
	curveP256 = 256
	curveP384 = 384
	curveP521 = 521
)

// A Name contains the SubjectInfo fields.
type Name struct {
	C            string            `json:"C,omitempty" yaml:"C,omitempty"`   // Country
	ST           string            `json:"ST,omitempty" yaml:"ST,omitempty"` // State
	L            string            `json:"L,omitempty" yaml:"L,omitempty"`   // Locality
	O            string            `json:"O,omitempty" yaml:"O,omitempty"`   // OrganisationName
	OU           string            `json:"OU,omitempty" yaml:"OU,omitempty"` // OrganisationalUnitName
	E            string            `json:"E,omitempty" yaml:"E,omitempty"`
	SerialNumber string            `json:"SerialNumber,omitempty" yaml:"SerialNumber,omitempty"`
	OID          map[string]string `json:"OID,omitempty", yaml:"OID,omitempty"`
}

// A KeyRequest contains the algorithm and key size for a new private key.
type KeyRequest struct {
	A string `json:"algo" yaml:"algo"`
	S int    `json:"size" yaml:"size"`
}

// NewKeyRequest returns a default KeyRequest.
func NewKeyRequest() *KeyRequest {
	return &KeyRequest{"ecdsa", curveP256}
}

// Algo returns the requested key algorithm represented as a string.
func (kr *KeyRequest) Algo() string {
	return kr.A
}

// Size returns the requested key size.
func (kr *KeyRequest) Size() int {
	return kr.S
}

// Generate generates a key as specified in the request. Currently,
// only ECDSA, RSA and ed25519 algorithms are supported.
func (kr *KeyRequest) Generate() (crypto.PrivateKey, error) {
	log.Debugf("generate key from request: algo=%s, size=%d", kr.Algo(), kr.Size())
	switch kr.Algo() {
	case "rsa":
		if kr.Size() < 2048 {
			return nil, errors.New("RSA key is too weak")
		}
		if kr.Size() > 8192 {
			return nil, errors.New("RSA key size too large")
		}
		return rsa.GenerateKey(rand.Reader, kr.Size())
	case "ecdsa":
		var curve elliptic.Curve
		switch kr.Size() {
		case curveP256:
			curve = elliptic.P256()
		case curveP384:
			curve = elliptic.P384()
		case curveP521:
			curve = elliptic.P521()
		default:
			return nil, errors.New("invalid curve")
		}
		return ecdsa.GenerateKey(curve, rand.Reader)
	case "ed25519":
		if kr.Size() != (ed25519.PublicKeySize * 8) {
			return nil, errors.New("ED25519 keys should be 256 bit long")
		}

		seed := make([]byte, ed25519.SeedSize)
		if _, err := io.ReadFull(rand.Reader, seed); err != nil {
			return nil, err
		}
		return ed25519.NewKeyFromSeed(seed), nil
	default:
		return nil, errors.New("invalid algorithm")
	}
}

// SigAlgo returns an appropriate X.509 signature algorithm given the
// key request's type and size.
func (kr *KeyRequest) SigAlgo() x509.SignatureAlgorithm {
	switch kr.Algo() {
	case "rsa":
		switch {
		case kr.Size() >= 4096:
			return x509.SHA512WithRSA
		case kr.Size() >= 3072:
			return x509.SHA384WithRSA
		case kr.Size() >= 2048:
			return x509.SHA256WithRSA
		default:
			return x509.SHA1WithRSA
		}
	case "ecdsa":
		switch kr.Size() {
		case curveP521:
			return x509.ECDSAWithSHA512
		case curveP384:
			return x509.ECDSAWithSHA384
		case curveP256:
			return x509.ECDSAWithSHA256
		default:
			return x509.ECDSAWithSHA1
		}
	case "ed25519":
		return x509.PureEd25519
	default:
		return x509.UnknownSignatureAlgorithm
	}
}

// CAConfig is a section used in the requests initialising a new CA.
type CAConfig struct {
	PathLength  int    `json:"pathlen" yaml:"pathlen"`
	PathLenZero bool   `json:"pathlenzero" yaml:"pathlenzero"`
	Expiry      string `json:"expiry" yaml:"expiry"`
	Backdate    string `json:"backdate" yaml:"backdate"`
}

// A CertificateRequest encapsulates the API interface to the
// certificate request functionality.
type CertificateRequest struct {
<<<<<<< HEAD
	CN           string           `json:"CN" yaml:"CN"`
	Names        []Name           `json:"names" yaml:"names"`
	Hosts        []string         `json:"hosts" yaml:"hosts"`
	KeyRequest   *KeyRequest      `json:"key,omitempty" yaml:"key,omitempty"`
	CA           *CAConfig        `json:"ca,omitempty" yaml:"ca,omitempty"`
	SerialNumber string           `json:"serialnumber,omitempty" yaml:"serialnumber,omitempty"`
	Extensions   []pkix.Extension `json:"extensions,omitempty" yaml:"extensions,omitempty"`
=======
	CN                string           `json:"CN" yaml:"CN"`
	Names             []Name           `json:"names" yaml:"names"`
	Hosts             []string         `json:"hosts" yaml:"hosts"`
	KeyRequest        *KeyRequest      `json:"key,omitempty" yaml:"key,omitempty"`
	CA                *CAConfig        `json:"ca,omitempty" yaml:"ca,omitempty"`
	SerialNumber      string           `json:"serialnumber,omitempty" yaml:"serialnumber,omitempty"`
	DelegationEnabled bool             `json:"delegation_enabled,omitempty" yaml:"delegation_enabled,omitempty"`
	Extensions        []pkix.Extension `json:"extensions,omitempty" yaml:"extensions,omitempty"`
	CRL               string           `json:"crl_url,omitempty" yaml:"crl_url,omitempty"`
>>>>>>> c21e85d6
}

// New returns a new, empty CertificateRequest with a
// KeyRequest.
func New() *CertificateRequest {
	return &CertificateRequest{
		KeyRequest: NewKeyRequest(),
	}
}

// appendIf appends to a if s is not an empty string.
func appendIf(s string, a *[]string) {
	if s != "" {
		*a = append(*a, s)
	}
}

// OIDFromString creates an ASN1 ObjectIdentifier from its string representation
func OIDFromString(s string) (asn1.ObjectIdentifier, error) {
	var oid []int
	parts := strings.Split(s, ".")
	if len(parts) < 1 {
		return oid, fmt.Errorf("invalid OID string: %s", s)
	}
	for _, p := range parts {
		i, err := strconv.Atoi(p)
		if err != nil {
			return nil, fmt.Errorf("invalid OID part %s", p)
		}
		oid = append(oid, i)
	}
	return oid, nil
}

// Name returns the PKIX name for the request.
func (cr *CertificateRequest) Name() (pkix.Name, error) {
	var name pkix.Name
	name.CommonName = cr.CN

	for _, n := range cr.Names {
		appendIf(n.C, &name.Country)
		appendIf(n.ST, &name.Province)
		appendIf(n.L, &name.Locality)
		appendIf(n.O, &name.Organization)
		appendIf(n.OU, &name.OrganizationalUnit)
		for k, v := range n.OID {
			oid, err := OIDFromString(k)
			if err != nil {
				return name, err
			}
			name.ExtraNames = append(name.ExtraNames, pkix.AttributeTypeAndValue{Type: oid, Value: v})
		}
		if n.E != "" {
			name.ExtraNames = append(name.ExtraNames, pkix.AttributeTypeAndValue{Type: asn1.ObjectIdentifier{1, 2, 840, 113549, 1, 9, 1}, Value: n.E})
		}
	}
	name.SerialNumber = cr.SerialNumber
	return name, nil
}

// BasicConstraints CSR information RFC 5280, 4.2.1.9
type BasicConstraints struct {
	IsCA       bool `asn1:"optional"`
	MaxPathLen int  `asn1:"optional,default:-1"`
}

// ParseRequest takes a certificate request and generates a key and
// CSR from it. It does no validation -- caveat emptor. It will,
// however, fail if the key request is not valid (i.e., an unsupported
// curve or RSA key size). The lack of validation was specifically
// chosen to allow the end user to define a policy and validate the
// request appropriately before calling this function.
func ParseRequest(req *CertificateRequest) (csr, key []byte, err error) {
	log.Info("received CSR")
	if req.KeyRequest == nil {
		req.KeyRequest = NewKeyRequest()
	}

	log.Infof("generating key: %s-%d", req.KeyRequest.Algo(), req.KeyRequest.Size())
	priv, err := req.KeyRequest.Generate()
	if err != nil {
		err = cferr.Wrap(cferr.PrivateKeyError, cferr.GenerationFailed, err)
		return
	}

	switch priv := priv.(type) {
	case *rsa.PrivateKey:
		key = x509.MarshalPKCS1PrivateKey(priv)
		block := pem.Block{
			Type:  "RSA PRIVATE KEY",
			Bytes: key,
		}
		key = pem.EncodeToMemory(&block)
	case *ecdsa.PrivateKey:
		key, err = x509.MarshalECPrivateKey(priv)
		if err != nil {
			err = cferr.Wrap(cferr.PrivateKeyError, cferr.Unknown, err)
			return
		}
		block := pem.Block{
			Type:  "EC PRIVATE KEY",
			Bytes: key,
		}
		key = pem.EncodeToMemory(&block)
	case ed25519.PrivateKey:
		key, err = derhelpers.MarshalEd25519PrivateKey(priv)
		if err != nil {
			err = cferr.Wrap(cferr.PrivateKeyError, cferr.Unknown, err)
			return
		}
		block := pem.Block{
			Type:  "Ed25519 PRIVATE KEY",
			Bytes: key,
		}
		key = pem.EncodeToMemory(&block)
	default:
		panic("Generate should have failed to produce a valid key.")
	}

	csr, err = Generate(priv.(crypto.Signer), req) // TODO: solve
	if err != nil {
		log.Errorf("failed to generate a CSR: %v", err)
		err = cferr.Wrap(cferr.CSRError, cferr.BadRequest, err)
	}
	return
}

// ExtractCertificateRequest extracts a CertificateRequest from
// x509.Certificate. It is aimed to used for generating a new certificate
// from an existing certificate. For a root certificate, the CA expiry
// length is calculated as the duration between cert.NotAfter and cert.NotBefore.
func ExtractCertificateRequest(cert *x509.Certificate) *CertificateRequest {
	req := New()
	req.CN = cert.Subject.CommonName
	req.Names = getNames(cert.Subject)
	req.Hosts = getHosts(cert)
	req.SerialNumber = cert.Subject.SerialNumber

	if cert.IsCA {
		req.CA = new(CAConfig)
		// CA expiry length is calculated based on the input cert
		// issue date and expiry date.
		req.CA.Expiry = cert.NotAfter.Sub(cert.NotBefore).String()
		req.CA.PathLength = cert.MaxPathLen
		req.CA.PathLenZero = cert.MaxPathLenZero
	}

	return req
}

func getHosts(cert *x509.Certificate) []string {
	var hosts []string
	for _, ip := range cert.IPAddresses {
		hosts = append(hosts, ip.String())
	}
	for _, dns := range cert.DNSNames {
		hosts = append(hosts, dns)
	}
	for _, email := range cert.EmailAddresses {
		hosts = append(hosts, email)
	}
	for _, uri := range cert.URIs {
		hosts = append(hosts, uri.String())
	}

	return hosts
}

// getNames returns an array of Names from the certificate
// It only cares about Country, Organization, OrganizationalUnit, Locality, Province
func getNames(sub pkix.Name) []Name {
	// anonymous func for finding the max of a list of integer
	max := func(v1 int, vn ...int) (max int) {
		max = v1
		for i := 0; i < len(vn); i++ {
			if vn[i] > max {
				max = vn[i]
			}
		}
		return max
	}

	nc := len(sub.Country)
	norg := len(sub.Organization)
	nou := len(sub.OrganizationalUnit)
	nl := len(sub.Locality)
	np := len(sub.Province)

	n := max(nc, norg, nou, nl, np)

	names := make([]Name, n)
	for i := range names {
		if i < nc {
			names[i].C = sub.Country[i]
		}
		if i < norg {
			names[i].O = sub.Organization[i]
		}
		if i < nou {
			names[i].OU = sub.OrganizationalUnit[i]
		}
		if i < nl {
			names[i].L = sub.Locality[i]
		}
		if i < np {
			names[i].ST = sub.Province[i]
		}
	}
	return names
}

// A Generator is responsible for validating certificate requests.
type Generator struct {
	Validator func(*CertificateRequest) error
}

// ProcessRequest validates and processes the incoming request. It is
// a wrapper around a validator and the ParseRequest function.
func (g *Generator) ProcessRequest(req *CertificateRequest) (csr, key []byte, err error) {

	log.Info("generate received request")
	err = g.Validator(req)
	if err != nil {
		log.Warningf("invalid request: %v", err)
		return nil, nil, err
	}

	csr, key, err = ParseRequest(req)
	if err != nil {
		return nil, nil, err
	}
	return
}

// IsNameEmpty returns true if the name has no identifying information in it.
func IsNameEmpty(n Name) bool {
	empty := func(s string) bool { return strings.TrimSpace(s) == "" }

	if empty(n.C) && empty(n.ST) && empty(n.L) && empty(n.O) && empty(n.OU) {
		return true
	}
	return false
}

// Regenerate uses the provided CSR as a template for signing a new
// CSR using priv.
func Regenerate(priv crypto.Signer, csr []byte) ([]byte, error) {
	req, extra, err := helpers.ParseCSR(csr)
	if err != nil {
		return nil, err
	} else if len(extra) > 0 {
		return nil, errors.New("csr: trailing data in certificate request")
	}

	return x509.CreateCertificateRequest(rand.Reader, req, priv)
}

// Generate creates a new CSR from a CertificateRequest structure and
// an existing key. The KeyRequest field is ignored.
func Generate(priv crypto.Signer, req *CertificateRequest) (csr []byte, err error) {
	sigAlgo := helpers.SignerAlgo(priv)
	if sigAlgo == x509.UnknownSignatureAlgorithm {
		return nil, cferr.New(cferr.PrivateKeyError, cferr.Unavailable)
	}

	subj, err := req.Name()
	if err != nil {
		return nil, err
	}

	var tpl = x509.CertificateRequest{
		Subject:            subj,
		SignatureAlgorithm: sigAlgo,
	}

	for i := range req.Hosts {
		if ip := net.ParseIP(req.Hosts[i]); ip != nil {
			tpl.IPAddresses = append(tpl.IPAddresses, ip)
		} else if email, err := mail.ParseAddress(req.Hosts[i]); err == nil && email != nil {
			tpl.EmailAddresses = append(tpl.EmailAddresses, email.Address)
		} else if uri, err := url.ParseRequestURI(req.Hosts[i]); err == nil && uri != nil {
			tpl.URIs = append(tpl.URIs, uri)
		} else {
			tpl.DNSNames = append(tpl.DNSNames, req.Hosts[i])
		}
	}

	tpl.ExtraExtensions = []pkix.Extension{}

	if req.CA != nil {
		err = appendCAInfoToCSR(req.CA, &tpl)
		if err != nil {
			err = cferr.Wrap(cferr.CSRError, cferr.GenerationFailed, err)
			return
		}
	}

	if req.DelegationEnabled {
		tpl.ExtraExtensions = append(tpl.Extensions, helpers.DelegationExtension)
	}

	if req.Extensions != nil {
		err = appendExtensionsToCSR(req.Extensions, &tpl)
		if err != nil {
			err = cferr.Wrap(cferr.CSRError, cferr.GenerationFailed, err)
			return
		}
	}

	csr, err = x509.CreateCertificateRequest(rand.Reader, &tpl, priv)
	if err != nil {
		log.Errorf("failed to generate a CSR: %v", err)
		err = cferr.Wrap(cferr.CSRError, cferr.BadRequest, err)
		return
	}
	block := pem.Block{
		Type:  "CERTIFICATE REQUEST",
		Bytes: csr,
	}

	log.Info("encoded CSR")
	csr = pem.EncodeToMemory(&block)
	return
}

// appendCAInfoToCSR appends CAConfig BasicConstraint extension to a CSR
func appendCAInfoToCSR(reqConf *CAConfig, csr *x509.CertificateRequest) error {
	pathlen := reqConf.PathLength
	if pathlen == 0 && !reqConf.PathLenZero {
		pathlen = -1
	}
	val, err := asn1.Marshal(BasicConstraints{true, pathlen})

	if err != nil {
		return err
	}

	csr.ExtraExtensions = append(csr.ExtraExtensions, pkix.Extension{
		Id:       asn1.ObjectIdentifier{2, 5, 29, 19},
		Value:    val,
		Critical: true,
	})

	return nil
}

// appendCAInfoToCSR appends user-defined extension to a CSR
func appendExtensionsToCSR(extensions []pkix.Extension, csr *x509.CertificateRequest) error {
	for _, extension := range extensions {
		csr.ExtraExtensions = append(csr.ExtraExtensions, extension)
	}
	return nil
}<|MERGE_RESOLUTION|>--- conflicted
+++ resolved
@@ -13,11 +13,8 @@
 	"encoding/asn1"
 	"encoding/pem"
 	"errors"
-<<<<<<< HEAD
 	"io"
-=======
 	"fmt"
->>>>>>> c21e85d6
 	"net"
 	"net/mail"
 	"net/url"
@@ -154,15 +151,6 @@
 // A CertificateRequest encapsulates the API interface to the
 // certificate request functionality.
 type CertificateRequest struct {
-<<<<<<< HEAD
-	CN           string           `json:"CN" yaml:"CN"`
-	Names        []Name           `json:"names" yaml:"names"`
-	Hosts        []string         `json:"hosts" yaml:"hosts"`
-	KeyRequest   *KeyRequest      `json:"key,omitempty" yaml:"key,omitempty"`
-	CA           *CAConfig        `json:"ca,omitempty" yaml:"ca,omitempty"`
-	SerialNumber string           `json:"serialnumber,omitempty" yaml:"serialnumber,omitempty"`
-	Extensions   []pkix.Extension `json:"extensions,omitempty" yaml:"extensions,omitempty"`
-=======
 	CN                string           `json:"CN" yaml:"CN"`
 	Names             []Name           `json:"names" yaml:"names"`
 	Hosts             []string         `json:"hosts" yaml:"hosts"`
@@ -172,7 +160,6 @@
 	DelegationEnabled bool             `json:"delegation_enabled,omitempty" yaml:"delegation_enabled,omitempty"`
 	Extensions        []pkix.Extension `json:"extensions,omitempty" yaml:"extensions,omitempty"`
 	CRL               string           `json:"crl_url,omitempty" yaml:"crl_url,omitempty"`
->>>>>>> c21e85d6
 }
 
 // New returns a new, empty CertificateRequest with a
