--- conflicted
+++ resolved
@@ -13,10 +13,6 @@
 	"encoding/asn1"
 	"encoding/pem"
 	"errors"
-<<<<<<< HEAD
-	"github.com/cloudflare/cfssl/helpers/derhelpers"
-=======
->>>>>>> 21fb1392
 	"io"
 	"net"
 	"net/mail"
@@ -67,11 +63,7 @@
 }
 
 // Generate generates a key as specified in the request. Currently,
-<<<<<<< HEAD
-// only ECDSA and RSA and Ed25519 are supported.
-=======
 // only ECDSA, RSA and ed25519 algorithms are supported.
->>>>>>> 21fb1392
 func (kr *KeyRequest) Generate() (crypto.PrivateKey, error) {
 	log.Debugf("generate key from request: algo=%s, size=%d", kr.Algo(), kr.Size())
 	switch kr.Algo() {
@@ -83,15 +75,6 @@
 			return nil, errors.New("RSA key size too large")
 		}
 		return rsa.GenerateKey(rand.Reader, kr.Size())
-	case "ed25519":
-		if kr.Size() != 256 && kr.Size() != 0 {
-			return nil, errors.New("ED25519 keys are always 256Bit")
-		}
-		seed := make([]byte, ed25519.SeedSize)
-		if _, err := io.ReadFull(rand.Reader, seed); err != nil {
-			return nil, err
-		}
-		return ed25519.NewKeyFromSeed(seed), nil
 	case "ecdsa":
 		var curve elliptic.Curve
 		switch kr.Size() {
@@ -135,8 +118,6 @@
 		default:
 			return x509.SHA1WithRSA
 		}
-	case "ed25519":
-		return x509.PureEd25519
 	case "ecdsa":
 		switch kr.Size() {
 		case curveP521:
@@ -239,16 +220,6 @@
 			Bytes: key,
 		}
 		key = pem.EncodeToMemory(&block)
-	case ed25519.PrivateKey:
-		key, err = derhelpers.MarshalEd25519PrivateKey(priv)
-		if err != nil {
-
-		}
-		block := pem.Block{
-			Type:    "PRIVATE KEY",
-			Bytes:   key,
-		}
-		key = pem.EncodeToMemory(&block)
 	case *ecdsa.PrivateKey:
 		key, err = x509.MarshalECPrivateKey(priv)
 		if err != nil {
