package csr

import (
	"crypto"
	"crypto/ecdsa"
	"crypto/ed25519"
	"crypto/elliptic"
	"crypto/rsa"
	"crypto/x509"
	"crypto/x509/pkix"
	"encoding/asn1"
	"encoding/pem"
	"os"
	"testing"

	"github.com/cloudflare/cfssl/errors"
	"github.com/cloudflare/cfssl/helpers"
)

// TestNew validate the CertificateRequest created to return with a KeyRequest
// in KeyRequest field
func TestNew(t *testing.T) {
	if cr := New(); cr.KeyRequest == nil {
		t.Fatalf("Should create a new, empty certificate request with KeyRequest")
	}
}

// TestKeyRequest ensures that key generation returns the same type of
// key specified in the KeyRequest.
func TestKeyRequest(t *testing.T) {
	kr := NewKeyRequest()
	priv, err := kr.Generate()
	if err != nil {
		t.Fatalf("%v", err)
	}

	switch priv.(type) {
	case *rsa.PrivateKey:
		if kr.Algo() != "rsa" {
			t.Fatal("RSA key generated, but expected", kr.Algo())
		}
	case *ecdsa.PrivateKey:
		if kr.Algo() != "ecdsa" {
			t.Fatal("ECDSA key generated, but expected", kr.Algo())
		}
	case ed25519.PrivateKey:
		if kr.Algo() != "ed25519" {
			t.Fatal("Ed25519 key generated, but expected", kr.Algo())
		}
	}
}

// TestPKIXName validates building a pkix.Name structure from a
// CertificateRequest.
func TestPKIXName(t *testing.T) {
	var cr = &CertificateRequest{
		CN: "Test Common Name",
		Names: []Name{
			{
				C:  "US",
				ST: "California",
				L:  "San Francisco",
				O:  "CloudFlare, Inc.",
				OU: "Systems Engineering",
			},
			{
				C:  "GB",
				ST: "London",
				L:  "London",
				O:  "CloudFlare, Inc",
				OU: "Systems Engineering",
			},
		},
		Hosts:      []string{"cloudflare.com", "www.cloudflare.com"},
		KeyRequest: NewKeyRequest(),
	}

	name, err := cr.Name()
	if err != nil {
		t.Fatalf("Error getting name: %s", err.Error())
	}
	if len(name.Country) != 2 {
		t.Fatal("Expected two countries in SubjInfo.")
	} else if len(name.Province) != 2 {
		t.Fatal("Expected two states in SubjInfo.")
	} else if len(name.Locality) != 2 {
		t.Fatal("Expected two localities in SubjInfo.")
	} else if len(name.Country) != 2 {
		t.Fatal("Expected two countries in SubjInfo.")
	} else if len(name.Organization) != 2 {
		t.Fatal("Expected two organization in SubjInfo.")
	} else if len(name.OrganizationalUnit) != 2 {
		t.Fatal("Expected two organizational units in SubjInfo.")
	}
}

// TestParseRequest ensures that a valid certificate request does not
// error.
func TestParseRequest(t *testing.T) {
	var cr = &CertificateRequest{
		CN: "Test Common Name",
		Names: []Name{
			{
				C:  "US",
				ST: "California",
				L:  "San Francisco",
				O:  "CloudFlare, Inc.",
				OU: "Systems Engineering",
			},
			{
				C:  "GB",
				ST: "London",
				L:  "London",
				O:  "CloudFlare, Inc",
				OU: "Systems Engineering",
			},
		},
		Hosts:      []string{"cloudflare.com", "www.cloudflare.com", "192.168.0.1", "jdoe@example.com", "https://www.cloudflare.com"},
		KeyRequest: NewKeyRequest(),
		Extensions: []pkix.Extension{
<<<<<<< HEAD
			pkix.Extension{
=======
			{
>>>>>>> c21e85d6
				Id:    asn1.ObjectIdentifier{1, 2, 3, 4, 5},
				Value: []byte("AgEB"),
			},
		},
	}

	csrBytes, _, err := ParseRequest(cr)
	if err != nil {
		t.Fatalf("%v", err)
	}

	block, _ := pem.Decode(csrBytes)
	if block == nil {
		t.Fatalf("%v", err)
	}

	if block.Type != "CERTIFICATE REQUEST" {
		t.Fatalf("Incorrect block type: %s", block.Type)
	}

	csr, err := x509.ParseCertificateRequest(block.Bytes)
	if err != nil {
		t.Fatalf("%v", err)
	}

	found := false
	for _, ext := range csr.Extensions {
		if ext.Id.Equal(asn1.ObjectIdentifier{1, 2, 3, 4, 5}) {
			found = true
			break
		}
	}

	if !found {
		t.Fatalf("CSR did not include Custom Extension")
	}
}

// TestParseRequestCA ensures that a valid CA certificate request does not
// error and the resulting CSR includes the BasicConstraint extension
func TestParseRequestCA(t *testing.T) {
	var cr = &CertificateRequest{
		CN: "Test Common Name",
		Names: []Name{
			{
				C:  "US",
				ST: "California",
				L:  "San Francisco",
				O:  "CloudFlare, Inc.",
				OU: "Systems Engineering",
			},
			{
				C:  "GB",
				ST: "London",
				L:  "London",
				O:  "CloudFlare, Inc",
				OU: "Systems Engineering",
			},
		},
		CA: &CAConfig{
			PathLength:  0,
			PathLenZero: true,
		},
		KeyRequest: NewKeyRequest(),
	}

	csrBytes, _, err := ParseRequest(cr)
	if err != nil {
		t.Fatalf("%v", err)
	}

	block, _ := pem.Decode(csrBytes)
	if block == nil {
		t.Fatalf("%v", err)
	}

	if block.Type != "CERTIFICATE REQUEST" {
		t.Fatalf("Incorrect block type: %s", block.Type)
	}

	csr, err := x509.ParseCertificateRequest(block.Bytes)
	if err != nil {
		t.Fatalf("%v", err)
	}

	found := false
	for _, ext := range csr.Extensions {
		if ext.Id.Equal(asn1.ObjectIdentifier{2, 5, 29, 19}) {
			found = true
			break
		}
	}

	if !found {
		t.Fatalf("CSR did not include BasicConstraint Extension")
	}
}

// TestParseRequestCANoPathlen ensures that a valid CA certificate request
// with an unspecified pathlen does not error and the resulting CSR includes
// the BasicConstraint extension
func TestParseRequestCANoPathlen(t *testing.T) {
	var cr = &CertificateRequest{
		CN: "Test Common Name",
		Names: []Name{
			{
				C:  "US",
				ST: "California",
				L:  "San Francisco",
				O:  "CloudFlare, Inc.",
				OU: "Systems Engineering",
			},
			{
				C:  "GB",
				ST: "London",
				L:  "London",
				O:  "CloudFlare, Inc",
				OU: "Systems Engineering",
			},
		},
		CA: &CAConfig{
			PathLength:  0,
			PathLenZero: false,
		},
		KeyRequest: NewKeyRequest(),
	}

	csrBytes, _, err := ParseRequest(cr)
	if err != nil {
		t.Fatalf("%v", err)
	}

	block, _ := pem.Decode(csrBytes)
	if block == nil {
		t.Fatalf("%v", err)
	}

	if block.Type != "CERTIFICATE REQUEST" {
		t.Fatalf("Incorrect block type: %s", block.Type)
	}

	csr, err := x509.ParseCertificateRequest(block.Bytes)
	if err != nil {
		t.Fatalf("%v", err)
	}

	found := false
	for _, ext := range csr.Extensions {
		if ext.Id.Equal(asn1.ObjectIdentifier{2, 5, 29, 19}) {
			bc := &BasicConstraints{}
			asn1.Unmarshal(ext.Value, bc)
			if bc.IsCA == true && bc.MaxPathLen == -1 {
				found = true
				break
			}
		}
	}

	if !found {
		t.Fatalf("CSR did not include BasicConstraint Extension")
	}
}

func whichCurve(sz int) elliptic.Curve {
	switch sz {
	case 256:
		return elliptic.P256()
	case 384:
		return elliptic.P384()
	case 521:
		return elliptic.P521()
	}
	return nil
}

// TestECGeneration ensures that the proper curve is used depending on
// the bit size specified in a key request and that an appropriate
// signature algorithm is returned.
func TestECGeneration(t *testing.T) {
	var eckey *ecdsa.PrivateKey

	for _, sz := range []int{256, 384, 521} {
		kr := &KeyRequest{"ecdsa", sz}
		priv, err := kr.Generate()
		if err != nil {
			t.Fatalf("%v", err)
		}
		eckey = priv.(*ecdsa.PrivateKey)
		if eckey.Curve != whichCurve(sz) {
			t.Fatal("Generated key has wrong curve.")
		}
		if sa := kr.SigAlgo(); sa == x509.UnknownSignatureAlgorithm {
			t.Fatal("Invalid signature algorithm!")
		}
	}
}

func TestED25519Generation(t *testing.T) {
	kr := &KeyRequest{"ed25519", 256}
	priv, err := kr.Generate()
	if err != nil {
		t.Fatalf("%v", err)
	}
	_, ok := priv.(ed25519.PrivateKey)
	if !ok {
		t.Fatal("Expected ed25519 key")
	}
	if sa := kr.SigAlgo(); sa == x509.UnknownSignatureAlgorithm {
		t.Fatal("Invalid signature algorithm!")
	}
}

func TestRSAKeyGeneration(t *testing.T) {
	var rsakey *rsa.PrivateKey

	for _, sz := range []int{2048, 3072, 4096} {
		kr := &KeyRequest{"rsa", sz}
		priv, err := kr.Generate()
		if err != nil {
			t.Fatalf("%v", err)
		}
		rsakey = priv.(*rsa.PrivateKey)
		if rsakey.PublicKey.N.BitLen() != kr.Size() {
			t.Fatal("Generated key has wrong size.")
		}
		if sa := kr.SigAlgo(); sa == x509.UnknownSignatureAlgorithm {
			t.Fatal("Invalid signature algorithm!")
		}
	}
}

// TestBadKeyRequest ensures that generating a key from a KeyRequest
// fails with an invalid algorithm, or an invalid RSA or ECDSA key
// size. An invalid ECDSA key size is any size other than 256, 384, or
// 521; an invalid RSA key size is any size less than 2048 bits.
func TestBadKeyRequest(t *testing.T) {
	kr := &KeyRequest{"yolocrypto", 1024}

	if _, err := kr.Generate(); err == nil {
		t.Fatal("Key generation should fail with invalid algorithm")
	} else if sa := kr.SigAlgo(); sa != x509.UnknownSignatureAlgorithm {
		t.Fatal("The wrong signature algorithm was returned from SigAlgo!")
	}

	kr.A = "ecdsa"
	if _, err := kr.Generate(); err == nil {
		t.Fatal("Key generation should fail with invalid key size")
	} else if sa := kr.SigAlgo(); sa != x509.ECDSAWithSHA1 {
		t.Fatal("The wrong signature algorithm was returned from SigAlgo!")
	}

	kr.A = "rsa"
	if _, err := kr.Generate(); err == nil {
		t.Fatal("Key generation should fail with invalid key size")
	} else if sa := kr.SigAlgo(); sa != x509.SHA1WithRSA {
		t.Fatal("The wrong signature algorithm was returned from SigAlgo!")
	}

	kr.A = "ed25519"
	if _, err := kr.Generate(); err == nil {
		t.Fatal("Key generation should fail with invalid key size")
	} else if sa := kr.SigAlgo(); sa != x509.PureEd25519 {
		t.Fatal("The wrong signature algorithm was returned from SigAlgo!")
	}

	kr = &KeyRequest{"tobig", 9216}

	kr.A = "rsa"
	if _, err := kr.Generate(); err == nil {
		t.Fatal("Key generation should fail with invalid key size")
	} else if sa := kr.SigAlgo(); sa != x509.SHA512WithRSA {
		t.Fatal("The wrong signature algorithm was returned from SigAlgo!")
	}
}

// TestDefaultKeyRequest makes sure that certificate requests without
// explicit key requests fall back to the default key request.
func TestDefaultKeyRequest(t *testing.T) {
	var req = &CertificateRequest{
		Names: []Name{
			{
				C:  "US",
				ST: "California",
				L:  "San Francisco",
				O:  "CloudFlare",
				OU: "Systems Engineering",
			},
		},
		CN:    "cloudflare.com",
		Hosts: []string{"cloudflare.com", "www.cloudflare.com", "jdoe@example.com", "https://www.cloudflare.com"},
	}
	_, priv, err := ParseRequest(req)
	if err != nil {
		t.Fatalf("%v", err)
	}

	// If the default key type changes, this will need to be changed.
	block, _ := pem.Decode(priv)
	if block == nil {
		t.Fatal("Bad private key was generated!")
	}

	DefaultKeyRequest := NewKeyRequest()
	switch block.Type {
	case "RSA PRIVATE KEY":
		if DefaultKeyRequest.Algo() != "rsa" {
			t.Fatal("Invalid default key request.")
		}
	case "EC PRIVATE KEY":
		if DefaultKeyRequest.Algo() != "ecdsa" {
			t.Fatal("Invalid default key request.")
		}
	case "Ed25519 PRIVATE KEY":
		if DefaultKeyRequest.Algo() != "ed25519" {
			t.Fatal("Invalid default key request.")
		}
	}
}

// TestRSACertRequest validates parsing a certificate request with an
// RSA key.
func TestRSACertRequest(t *testing.T) {
	var req = &CertificateRequest{
		Names: []Name{
			{
				C:  "US",
				ST: "California",
				L:  "San Francisco",
				O:  "CloudFlare",
				OU: "Systems Engineering",
			},
		},
		CN:         "cloudflare.com",
		Hosts:      []string{"cloudflare.com", "www.cloudflare.com", "jdoe@example.com", "https://www.cloudflare.com"},
		KeyRequest: &KeyRequest{"rsa", 2048},
	}
	_, _, err := ParseRequest(req)
	if err != nil {
		t.Fatalf("%v", err)
	}
}

// TestED25519CertRequest validates parsing a certificate request with an
// ED25519 key.
func TestED25519CertRequest(t *testing.T) {
	var req = &CertificateRequest{
		Names: []Name{
			{
				C:  "US",
				ST: "California",
				L:  "San Francisco",
				O:  "CloudFlare",
				OU: "Systems Engineering",
			},
		},
		CN:         "cloudflare.com",
		Hosts:      []string{"cloudflare.com", "www.cloudflare.com", "jdoe@example.com", "https://www.cloudflare.com"},
		KeyRequest: &KeyRequest{"ed25519", 256},
	}
	_, _, err := ParseRequest(req)
	if err != nil {
		t.Fatalf("%v", err)
	}
}

// TestBadCertRequest checks for failure conditions of ParseRequest.
func TestBadCertRequest(t *testing.T) {
	var req = &CertificateRequest{
		Names: []Name{
			{
				C:  "US",
				ST: "California",
				L:  "San Francisco",
				O:  "CloudFlare",
				OU: "Systems Engineering",
			},
		},
		CN:         "cloudflare.com",
		Hosts:      []string{"cloudflare.com", "www.cloudflare.com"},
		KeyRequest: &KeyRequest{"yolo-crypto", 2048},
	}
	_, _, err := ParseRequest(req)
	if err == nil {
		t.Fatal("ParseRequest should fail with a bad key algorithm.")
	}
}

// testValidator is a stripped-down validator that checks to make sure
// the request has a common name. It should mimic some of the
// functionality expected in an actual validator.
func testValidator(req *CertificateRequest) error {
	if req.CN == "" {
		return errors.NewBadRequestMissingParameter("CN")
	}

	return nil
}

// TestGenerator ensures that a valid request is processed properly
// and returns a certificate request and key.
func TestGenerator(t *testing.T) {
	g := &Generator{testValidator}
	var req = &CertificateRequest{
		Names: []Name{
			{
				C:  "US",
				ST: "California",
				L:  "San Francisco",
				O:  "CloudFlare",
				OU: "Systems Engineering",
			},
		},
		CN:         "cloudflare.com",
		Hosts:      []string{"cloudflare.com", "www.cloudflare.com", "192.168.0.1", "jdoe@example.com", "https://www.cloudflare.com"},
		KeyRequest: &KeyRequest{"rsa", 2048},
	}

	csrBytes, _, err := g.ProcessRequest(req)
	if err != nil {
		t.Fatal(err)
	}

	block, _ := pem.Decode([]byte(csrBytes))
	if block == nil {
		t.Fatalf("bad CSR in PEM")
	}

	if block.Type != "CERTIFICATE REQUEST" {
		t.Fatalf("bad CSR in PEM")
	}

	csr, err := x509.ParseCertificateRequest(block.Bytes)
	if err != nil {
		t.Fatal(err)
	}

	if len(csr.DNSNames) != 2 {
		t.Fatal("SAN parsing error")
	}

	if len(csr.IPAddresses) != 1 {
		t.Fatal("SAN parsing error")
	}

	if len(csr.EmailAddresses) != 1 {
		t.Fatal("SAN parsing error")
	}

	if len(csr.URIs) != 1 {
		t.Fatal("SAN parsing error")
	}

}

// TestBadGenerator ensures that a request that fails the validator is
// not processed.
func TestBadGenerator(t *testing.T) {
	g := &Generator{testValidator}
	missingCN := &CertificateRequest{
		Names: []Name{
			{
				C:  "US",
				ST: "California",
				L:  "San Francisco",
				O:  "CloudFlare",
				OU: "Systems Engineering",
			},
		},
		// Missing CN
		Hosts:      []string{"cloudflare.com", "www.cloudflare.com"},
		KeyRequest: &KeyRequest{"rsa", 2048},
	}

	_, _, err := g.ProcessRequest(missingCN)
	if err == nil {
		t.Fatalf("Request should have failed.")
	}
}

func TestWeakCSR(t *testing.T) {
	weakKey := &CertificateRequest{
		Names: []Name{
			{
				C:  "US",
				ST: "California",
				L:  "San Francisco",
				O:  "CloudFlare",
				OU: "Systems Engineering",
			},
		},
		CN:         "cloudflare.com",
		Hosts:      []string{"cloudflare.com", "www.cloudflare.com", "jdoe@example.com", "https://www.cloudflare.com"},
		KeyRequest: &KeyRequest{"rsa", 1024},
	}
	g := &Generator{testValidator}

	_, _, err := g.ProcessRequest(weakKey)
	if err == nil {
		t.Fatalf("Request should have failed.")
	}
}

var testEmpty = []struct {
	name Name
	ok   bool
}{
	{
		Name{},
		true,
	},
	{
		Name{C: "OK"},
		false,
	},
	{
		Name{ST: "OK"},
		false,
	},
	{
		Name{L: "OK"},
		false,
	},
	{
		Name{O: "OK"},
		false,
	},
	{
		Name{OU: "OK"},
		false,
	},
}

func TestIsNameEmpty(t *testing.T) {
	for i, c := range testEmpty {
		if IsNameEmpty(c.name) != c.ok {
			t.Fatalf("%d: expected IsNameEmpty to return %v, but have %v", i, c.ok, !c.ok)
		}
	}
}

func TestGenerate(t *testing.T) {
	var req = &CertificateRequest{
		Names: []Name{
			{
				C:  "US",
				ST: "California",
				L:  "San Francisco",
				O:  "CloudFlare",
				OU: "Systems Engineering",
			},
		},
		CN:         "cloudflare.com",
		Hosts:      []string{"cloudflare.com", "www.cloudflare.com", "192.168.0.1", "jdoe@example.com", "https://www.cloudflare.com"},
		KeyRequest: &KeyRequest{"ecdsa", 256},
	}

	key, err := req.KeyRequest.Generate()
	if err != nil {
		t.Fatalf("%v", err)
	}

	priv, ok := key.(crypto.Signer)
	if !ok {
		t.Fatal("Private key is not a signer.")
	}

	csrPEM, err := Generate(priv, req)
	if err != nil {
		t.Fatalf("%v", err)
	}

	csr, _, err := helpers.ParseCSR(csrPEM)
	if err != nil {
		t.Fatalf("%v", err)
	}

	if len(csr.DNSNames) != 2 {
		t.Fatal("SAN parsing error")
	}

	if len(csr.IPAddresses) != 1 {
		t.Fatal("SAN parsing error")
	}

	if len(csr.EmailAddresses) != 1 {
		t.Fatal("SAN parsing error")
	}

	if len(csr.URIs) != 1 {
		t.Fatal("SAN parsing error")
	}
}

// TestReGenerate ensures Regenerate() is abel to use the provided CSR as a template for signing a new
// CSR using priv.
func TestReGenerate(t *testing.T) {
	var req = &CertificateRequest{
		Names: []Name{
			{
				C:  "US",
				ST: "California",
				L:  "San Francisco",
				O:  "CloudFlare",
				OU: "Systems Engineering",
			},
		},
		CN:         "cloudflare.com",
		Hosts:      []string{"cloudflare.com", "www.cloudflare.com", "192.168.0.1"},
		KeyRequest: &KeyRequest{"ecdsa", 256},
	}

	_, key, err := ParseRequest(req)
	if err != nil {
		t.Fatalf("%v", err)
	}

	priv, err := helpers.ParsePrivateKeyPEM(key)
	if err != nil {
		t.Fatalf("%v", err)
	}

	csr, err := Generate(priv, req)
	if err != nil {
		t.Fatalf("%v", err)
	}

	if _, _, err = helpers.ParseCSR(csr); err != nil {
		t.Fatalf("%v", err)
	}

	_, err = Regenerate(priv, csr)
	if err != nil {
		t.Fatalf("%v", err)
	}
}

// TestBadReGenerator ensures that a request that fails the ParseCSR is
// not processed.
func TestBadReGenerate(t *testing.T) {
	var req = &CertificateRequest{
		Names: []Name{
			{
				C:  "US",
				ST: "California",
				L:  "San Francisco",
				O:  "CloudFlare",
				OU: "Systems Engineering",
			},
		},
		CN:         "cloudflare.com",
		Hosts:      []string{"cloudflare.com", "www.cloudflare.com", "192.168.0.1"},
		KeyRequest: &KeyRequest{"ecdsa", 256},
	}

	_, key, err := ParseRequest(req)
	if err != nil {
		t.Fatalf("%v", err)
	}

	priv, err := helpers.ParsePrivateKeyPEM(key)
	if err != nil {
		t.Fatalf("%v", err)
	}

	csr, err := Generate(priv, req)
	if err != nil {
		t.Fatalf("%v", err)
	}

	block := pem.Block{
		Type: "CERTIFICATE REQUEST",
		Headers: map[string]string{
			"Location": "UCSD",
		},
		Bytes: csr,
	}

	csr = pem.EncodeToMemory(&block)

	_, err = Regenerate(priv, csr)
	if err == nil {
		t.Fatalf("%v", err)
	}
}

var testECDSACertificateFile = "testdata/test-ecdsa-ca.pem"

func TestExtractCertificateRequest(t *testing.T) {
	certPEM, err := os.ReadFile(testECDSACertificateFile)
	if err != nil {
		t.Fatal(err)
	}

	// must parse ok
	cert, err := helpers.ParseCertificatePEM(certPEM)
	if err != nil {
		t.Fatal(err)
	}

	req := ExtractCertificateRequest(cert)

	if req.CN != "" {
		t.Fatal("Bad Certificate Request!")
	}

	if len(req.Names) != 1 {
		t.Fatal("Bad Certificate Request!")
	}

	name := req.Names[0]
	if name.C != "US" || name.ST != "California" || name.O != "CloudFlare, Inc." ||
		name.OU != "Test Certificate Authority" || name.L != "San Francisco" {
		t.Fatal("Bad Certificate Request!")
	}

	if req.CA == nil || req.CA.PathLength != 2 {
		t.Fatal("Bad Certificate Request!")
	}
}

// TestDelegationCSR tests that we create requests with the DC extension
func TestDelegationCSR(t *testing.T) {
	var cr = &CertificateRequest{
		CN: "Test Common Name",
		Names: []Name{
			{
				C:  "US",
				ST: "California",
				L:  "San Francisco",
				O:  "CloudFlare, Inc.",
				OU: "Systems Engineering",
			},
			{
				C:  "GB",
				ST: "London",
				L:  "London",
				O:  "CloudFlare, Inc",
				OU: "Systems Engineering",
			},
		},
		DelegationEnabled: true,
		Hosts:             []string{"cloudflare.com", "www.cloudflare.com"},
		KeyRequest:        NewKeyRequest(),
	}
	csr, _, err := ParseRequest(cr)
	if err != nil {
		t.Fatal("could not generate csr")
	}
	unPem, _ := pem.Decode(csr)
	if unPem == nil {
		t.Fatal("Failed to decode pem")
	}
	res, err := x509.ParseCertificateRequest(unPem.Bytes)
	if err != nil {
		t.Fatalf("spat out nonsense as a csr: %v", err)
	}
	found := false
	for _, ext := range res.Extensions {
		if ext.Id.Equal(helpers.DelegationUsage) {
			found = true
		}
	}
	if !found {
		t.Fatal("generated csr has no extension")
	}
}<|MERGE_RESOLUTION|>--- conflicted
+++ resolved
@@ -118,11 +118,7 @@
 		Hosts:      []string{"cloudflare.com", "www.cloudflare.com", "192.168.0.1", "jdoe@example.com", "https://www.cloudflare.com"},
 		KeyRequest: NewKeyRequest(),
 		Extensions: []pkix.Extension{
-<<<<<<< HEAD
-			pkix.Extension{
-=======
-			{
->>>>>>> c21e85d6
+			{
 				Id:    asn1.ObjectIdentifier{1, 2, 3, 4, 5},
 				Value: []byte("AgEB"),
 			},
