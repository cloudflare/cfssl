--- conflicted
+++ resolved
@@ -46,11 +46,7 @@
 		}
 	case ed25519.PrivateKey:
 		if kr.Algo() != "ed25519" {
-<<<<<<< HEAD
-			t.Fatal("ED25519 key generated, but expected", kr.Algo())
-=======
 			t.Fatal("Ed25519 key generated, but expected", kr.Algo())
->>>>>>> 21fb1392
 		}
 	}
 }
@@ -319,21 +315,6 @@
 }
 
 func TestED25519Generation(t *testing.T) {
-<<<<<<< HEAD
-	for _, sz := range []int{256, 0} {
-		kr := &KeyRequest{"ed25519", sz}
-		priv, err := kr.Generate()
-		if err != nil {
-			t.Fatalf("%v", err)
-		}
-		_, ok := priv.(ed25519.PrivateKey)
-		if !ok {
-			t.Fatal("Expected ed25519 key")
-		}
-		if sa := kr.SigAlgo(); sa == x509.UnknownSignatureAlgorithm {
-			t.Fatal("Invalid signature algorithm!")
-		}
-=======
 	kr := &KeyRequest{"ed25519", 256}
 	priv, err := kr.Generate()
 	if err != nil {
@@ -345,7 +326,6 @@
 	}
 	if sa := kr.SigAlgo(); sa == x509.UnknownSignatureAlgorithm {
 		t.Fatal("Invalid signature algorithm!")
->>>>>>> 21fb1392
 	}
 }
 
@@ -402,10 +382,6 @@
 		t.Fatal("The wrong signature algorithm was returned from SigAlgo!")
 	}
 
-<<<<<<< HEAD
-
-=======
->>>>>>> 21fb1392
 	kr = &KeyRequest{"tobig", 9216}
 
 	kr.A = "rsa"
@@ -453,11 +429,7 @@
 		if DefaultKeyRequest.Algo() != "ecdsa" {
 			t.Fatal("Invalid default key request.")
 		}
-<<<<<<< HEAD
-	case "PRIVATE KEY":
-=======
 	case "Ed25519 PRIVATE KEY":
->>>>>>> 21fb1392
 		if DefaultKeyRequest.Algo() != "ed25519" {
 			t.Fatal("Invalid default key request.")
 		}
