// Package helpers implements utility functionality common to many
// CFSSL packages.
package helpers

import (
	"bytes"
	"crypto"
	"crypto/ecdsa"
	"crypto/ed25519"
	"crypto/elliptic"
	"crypto/rsa"
	"crypto/tls"
	"crypto/x509"
	"crypto/x509/pkix"
	"encoding/asn1"
	"encoding/pem"
	"errors"
	"fmt"
	"io/ioutil"
	"os"

	ct "github.com/google/certificate-transparency-go"
	cttls "github.com/google/certificate-transparency-go/tls"
	ctx509 "github.com/google/certificate-transparency-go/x509"
	"golang.org/x/crypto/ocsp"

	"strings"
	"time"

	"github.com/cloudflare/cfssl/crypto/pkcs7"
	cferr "github.com/cloudflare/cfssl/errors"
	"github.com/cloudflare/cfssl/helpers/derhelpers"
	"github.com/cloudflare/cfssl/log"
	"golang.org/x/crypto/pkcs12"
)

// OneYear is a time.Duration representing a year's worth of seconds.
const OneYear = 8760 * time.Hour

// OneDay is a time.Duration representing a day's worth of seconds.
const OneDay = 24 * time.Hour

// InclusiveDate returns the time.Time representation of a date - 1
// nanosecond. This allows time.After to be used inclusively.
func InclusiveDate(year int, month time.Month, day int) time.Time {
	return time.Date(year, month, day, 0, 0, 0, 0, time.UTC).Add(-1 * time.Nanosecond)
}

// Jul2012 is the July 2012 CAB Forum deadline for when CAs must stop
// issuing certificates valid for more than 5 years.
var Jul2012 = InclusiveDate(2012, time.July, 01)

// Apr2015 is the April 2015 CAB Forum deadline for when CAs must stop
// issuing certificates valid for more than 39 months.
var Apr2015 = InclusiveDate(2015, time.April, 01)

// KeyLength returns the bit size of ECDSA, RSA or Ed25519 PublicKey
func KeyLength(key interface{}) int {
	if key == nil {
		return 0
	}
	if ecdsaKey, ok := key.(*ecdsa.PublicKey); ok {
		return ecdsaKey.Curve.Params().BitSize
	} else if rsaKey, ok := key.(*rsa.PublicKey); ok {
		return rsaKey.N.BitLen()
	} else if _, ok := key.(ed25519.PublicKey); ok {
		return ed25519.PublicKeySize
	}

	return 0
}

// ExpiryTime returns the time when the certificate chain is expired.
func ExpiryTime(chain []*x509.Certificate) (notAfter time.Time) {
	if len(chain) == 0 {
		return
	}

	notAfter = chain[0].NotAfter
	for _, cert := range chain {
		if notAfter.After(cert.NotAfter) {
			notAfter = cert.NotAfter
		}
	}
	return
}

// MonthsValid returns the number of months for which a certificate is valid.
func MonthsValid(c *x509.Certificate) int {
	issued := c.NotBefore
	expiry := c.NotAfter
	years := (expiry.Year() - issued.Year())
	months := years*12 + int(expiry.Month()) - int(issued.Month())

	// Round up if valid for less than a full month
	if expiry.Day() > issued.Day() {
		months++
	}
	return months
}

// ValidExpiry determines if a certificate is valid for an acceptable
// length of time per the CA/Browser Forum baseline requirements.
// See https://cabforum.org/wp-content/uploads/CAB-Forum-BR-1.3.0.pdf
func ValidExpiry(c *x509.Certificate) bool {
	issued := c.NotBefore

	var maxMonths int
	switch {
	case issued.After(Apr2015):
		maxMonths = 39
	case issued.After(Jul2012):
		maxMonths = 60
	case issued.Before(Jul2012):
		maxMonths = 120
	}

	if MonthsValid(c) > maxMonths {
		return false
	}
	return true
}

// SignatureString returns the TLS signature string corresponding to
// an X509 signature algorithm.
func SignatureString(alg x509.SignatureAlgorithm) string {
	switch alg {
	case x509.MD2WithRSA:
		return "MD2WithRSA"
	case x509.MD5WithRSA:
		return "MD5WithRSA"
	case x509.SHA1WithRSA:
		return "SHA1WithRSA"
	case x509.SHA256WithRSA:
		return "SHA256WithRSA"
	case x509.SHA384WithRSA:
		return "SHA384WithRSA"
	case x509.SHA512WithRSA:
		return "SHA512WithRSA"
	case x509.DSAWithSHA1:
		return "DSAWithSHA1"
	case x509.DSAWithSHA256:
		return "DSAWithSHA256"
	case x509.ECDSAWithSHA1:
		return "ECDSAWithSHA1"
	case x509.ECDSAWithSHA256:
		return "ECDSAWithSHA256"
	case x509.ECDSAWithSHA384:
		return "ECDSAWithSHA384"
	case x509.ECDSAWithSHA512:
		return "ECDSAWithSHA512"
	case x509.PureEd25519:
<<<<<<< HEAD
		return "ED25519"
=======
		return "Ed25519"
>>>>>>> 21fb1392
	default:
		return "Unknown Signature"
	}
}

// HashAlgoString returns the hash algorithm name contained in the signature
// method.
func HashAlgoString(alg x509.SignatureAlgorithm) string {
	switch alg {
	case x509.MD2WithRSA:
		return "MD2"
	case x509.MD5WithRSA:
		return "MD5"
	case x509.SHA1WithRSA:
		return "SHA1"
	case x509.SHA256WithRSA:
		return "SHA256"
	case x509.SHA384WithRSA:
		return "SHA384"
	case x509.SHA512WithRSA:
		return "SHA512"
	case x509.DSAWithSHA1:
		return "SHA1"
	case x509.DSAWithSHA256:
		return "SHA256"
	case x509.ECDSAWithSHA1:
		return "SHA1"
	case x509.ECDSAWithSHA256:
		return "SHA256"
	case x509.ECDSAWithSHA384:
		return "SHA384"
	case x509.ECDSAWithSHA512:
		return "SHA512"
	case x509.PureEd25519:
<<<<<<< HEAD
		return "ED25519"
=======
		return "Ed25519"
>>>>>>> 21fb1392
	default:
		return "Unknown Hash Algorithm"
	}
}

// StringTLSVersion returns underlying enum values from human names for TLS
// versions, defaults to current golang default of TLS 1.0
func StringTLSVersion(version string) uint16 {
	switch version {
	case "1.2":
		return tls.VersionTLS12
	case "1.1":
		return tls.VersionTLS11
	default:
		return tls.VersionTLS10
	}
}

// EncodeCertificatesPEM encodes a number of x509 certificates to PEM
func EncodeCertificatesPEM(certs []*x509.Certificate) []byte {
	var buffer bytes.Buffer
	for _, cert := range certs {
		pem.Encode(&buffer, &pem.Block{
			Type:  "CERTIFICATE",
			Bytes: cert.Raw,
		})
	}

	return buffer.Bytes()
}

// EncodeCertificatePEM encodes a single x509 certificates to PEM
func EncodeCertificatePEM(cert *x509.Certificate) []byte {
	return EncodeCertificatesPEM([]*x509.Certificate{cert})
}

// ParseCertificatesPEM parses a sequence of PEM-encoded certificate and returns them,
// can handle PEM encoded PKCS #7 structures.
func ParseCertificatesPEM(certsPEM []byte) ([]*x509.Certificate, error) {
	var certs []*x509.Certificate
	var err error
	certsPEM = bytes.TrimSpace(certsPEM)
	for len(certsPEM) > 0 {
		var cert []*x509.Certificate
		cert, certsPEM, err = ParseOneCertificateFromPEM(certsPEM)
		if err != nil {

			return nil, cferr.New(cferr.CertificateError, cferr.ParseFailed)
		} else if cert == nil {
			break
		}

		certs = append(certs, cert...)
	}
	if len(certsPEM) > 0 {
		return nil, cferr.New(cferr.CertificateError, cferr.DecodeFailed)
	}
	return certs, nil
}

// ParseCertificatesDER parses a DER encoding of a certificate object and possibly private key,
// either PKCS #7, PKCS #12, or raw x509.
func ParseCertificatesDER(certsDER []byte, password string) (certs []*x509.Certificate, key crypto.Signer, err error) {
	certsDER = bytes.TrimSpace(certsDER)
	pkcs7data, err := pkcs7.ParsePKCS7(certsDER)
	if err != nil {
		var pkcs12data interface{}
		certs = make([]*x509.Certificate, 1)
		pkcs12data, certs[0], err = pkcs12.Decode(certsDER, password)
		if err != nil {
			certs, err = x509.ParseCertificates(certsDER)
			if err != nil {
				return nil, nil, cferr.New(cferr.CertificateError, cferr.DecodeFailed)
			}
		} else {
			key = pkcs12data.(crypto.Signer)
		}
	} else {
		if pkcs7data.ContentInfo != "SignedData" {
			return nil, nil, cferr.Wrap(cferr.CertificateError, cferr.DecodeFailed, errors.New("can only extract certificates from signed data content info"))
		}
		certs = pkcs7data.Content.SignedData.Certificates
	}
	if certs == nil {
		return nil, key, cferr.New(cferr.CertificateError, cferr.DecodeFailed)
	}
	return certs, key, nil
}

// ParseSelfSignedCertificatePEM parses a PEM-encoded certificate and check if it is self-signed.
func ParseSelfSignedCertificatePEM(certPEM []byte) (*x509.Certificate, error) {
	cert, err := ParseCertificatePEM(certPEM)
	if err != nil {
		return nil, err
	}

	if err := cert.CheckSignature(cert.SignatureAlgorithm, cert.RawTBSCertificate, cert.Signature); err != nil {
		return nil, cferr.Wrap(cferr.CertificateError, cferr.VerifyFailed, err)
	}
	return cert, nil
}

// ParseCertificatePEM parses and returns a PEM-encoded certificate,
// can handle PEM encoded PKCS #7 structures.
func ParseCertificatePEM(certPEM []byte) (*x509.Certificate, error) {
	certPEM = bytes.TrimSpace(certPEM)
	cert, rest, err := ParseOneCertificateFromPEM(certPEM)
	if err != nil {
		// Log the actual parsing error but throw a default parse error message.
		log.Debugf("Certificate parsing error: %v", err)
		return nil, cferr.New(cferr.CertificateError, cferr.ParseFailed)
	} else if cert == nil {
		return nil, cferr.New(cferr.CertificateError, cferr.DecodeFailed)
	} else if len(rest) > 0 {
		return nil, cferr.Wrap(cferr.CertificateError, cferr.ParseFailed, errors.New("the PEM file should contain only one object"))
	} else if len(cert) > 1 {
		return nil, cferr.Wrap(cferr.CertificateError, cferr.ParseFailed, errors.New("the PKCS7 object in the PEM file should contain only one certificate"))
	}
	return cert[0], nil
}

// ParseOneCertificateFromPEM attempts to parse one PEM encoded certificate object,
// either a raw x509 certificate or a PKCS #7 structure possibly containing
// multiple certificates, from the top of certsPEM, which itself may
// contain multiple PEM encoded certificate objects.
func ParseOneCertificateFromPEM(certsPEM []byte) ([]*x509.Certificate, []byte, error) {

	block, rest := pem.Decode(certsPEM)
	if block == nil {
		return nil, rest, nil
	}

	cert, err := x509.ParseCertificate(block.Bytes)
	if err != nil {
		pkcs7data, err := pkcs7.ParsePKCS7(block.Bytes)
		if err != nil {
			return nil, rest, err
		}
		if pkcs7data.ContentInfo != "SignedData" {
			return nil, rest, errors.New("only PKCS #7 Signed Data Content Info supported for certificate parsing")
		}
		certs := pkcs7data.Content.SignedData.Certificates
		if certs == nil {
			return nil, rest, errors.New("PKCS #7 structure contains no certificates")
		}
		return certs, rest, nil
	}
	var certs = []*x509.Certificate{cert}
	return certs, rest, nil
}

// LoadPEMCertPool loads a pool of PEM certificates from file.
func LoadPEMCertPool(certsFile string) (*x509.CertPool, error) {
	if certsFile == "" {
		return nil, nil
	}
	pemCerts, err := ioutil.ReadFile(certsFile)
	if err != nil {
		return nil, err
	}

	return PEMToCertPool(pemCerts)
}

// PEMToCertPool concerts PEM certificates to a CertPool.
func PEMToCertPool(pemCerts []byte) (*x509.CertPool, error) {
	if len(pemCerts) == 0 {
		return nil, nil
	}

	certPool := x509.NewCertPool()
	if !certPool.AppendCertsFromPEM(pemCerts) {
		return nil, errors.New("failed to load cert pool")
	}

	return certPool, nil
}

// ParsePrivateKeyPEM parses and returns a PEM-encoded private
// key. The private key may be either an unencrypted PKCS#8, PKCS#1,
// or elliptic private key.
func ParsePrivateKeyPEM(keyPEM []byte) (key crypto.Signer, err error) {
	return ParsePrivateKeyPEMWithPassword(keyPEM, nil)
}

// ParsePrivateKeyPEMWithPassword parses and returns a PEM-encoded private
// key. The private key may be a potentially encrypted PKCS#8, PKCS#1,
// or elliptic private key.
func ParsePrivateKeyPEMWithPassword(keyPEM []byte, password []byte) (key crypto.Signer, err error) {
	keyDER, err := GetKeyDERFromPEM(keyPEM, password)
	if err != nil {
		return nil, err
	}

	return derhelpers.ParsePrivateKeyDER(keyDER)
}

// GetKeyDERFromPEM parses a PEM-encoded private key and returns DER-format key bytes.
func GetKeyDERFromPEM(in []byte, password []byte) ([]byte, error) {
	// Ignore any EC PARAMETERS blocks when looking for a key (openssl includes
	// them by default).
	var keyDER *pem.Block
	for {
		keyDER, in = pem.Decode(in)
		if keyDER == nil || keyDER.Type != "EC PARAMETERS" {
			break
		}
	}
	if keyDER != nil {
		if procType, ok := keyDER.Headers["Proc-Type"]; ok {
			if strings.Contains(procType, "ENCRYPTED") {
				if password != nil {
					return x509.DecryptPEMBlock(keyDER, password)
				}
				return nil, cferr.New(cferr.PrivateKeyError, cferr.Encrypted)
			}
		}
		return keyDER.Bytes, nil
	}

	return nil, cferr.New(cferr.PrivateKeyError, cferr.DecodeFailed)
}

// ParseCSR parses a PEM- or DER-encoded PKCS #10 certificate signing request.
func ParseCSR(in []byte) (csr *x509.CertificateRequest, rest []byte, err error) {
	in = bytes.TrimSpace(in)
	p, rest := pem.Decode(in)
	if p != nil {
		if p.Type != "NEW CERTIFICATE REQUEST" && p.Type != "CERTIFICATE REQUEST" {
			return nil, rest, cferr.New(cferr.CSRError, cferr.BadRequest)
		}

		csr, err = x509.ParseCertificateRequest(p.Bytes)
	} else {
		csr, err = x509.ParseCertificateRequest(in)
	}

	if err != nil {
		return nil, rest, err
	}

	err = csr.CheckSignature()
	if err != nil {
		return nil, rest, err
	}

	return csr, rest, nil
}

// ParseCSRPEM parses a PEM-encoded certificate signing request.
// It does not check the signature. This is useful for dumping data from a CSR
// locally.
func ParseCSRPEM(csrPEM []byte) (*x509.CertificateRequest, error) {
	block, _ := pem.Decode([]byte(csrPEM))
	if block == nil {
		return nil, cferr.New(cferr.CSRError, cferr.DecodeFailed)
	}
	csrObject, err := x509.ParseCertificateRequest(block.Bytes)

	if err != nil {
		return nil, err
	}

	return csrObject, nil
}

// SignerAlgo returns an X.509 signature algorithm from a crypto.Signer.
func SignerAlgo(priv crypto.Signer) x509.SignatureAlgorithm {
	switch pub := priv.Public().(type) {
	case *rsa.PublicKey:
		bitLength := pub.N.BitLen()
		switch {
		case bitLength >= 4096:
			return x509.SHA512WithRSA
		case bitLength >= 3072:
			return x509.SHA384WithRSA
		case bitLength >= 2048:
			return x509.SHA256WithRSA
		default:
			return x509.SHA1WithRSA
		}
	case ed25519.PublicKey:
		return x509.PureEd25519
	case *ecdsa.PublicKey:
		switch pub.Curve {
		case elliptic.P521():
			return x509.ECDSAWithSHA512
		case elliptic.P384():
			return x509.ECDSAWithSHA384
		case elliptic.P256():
			return x509.ECDSAWithSHA256
		default:
			return x509.ECDSAWithSHA1
		}
	case ed25519.PublicKey:
		return x509.PureEd25519
	default:
		return x509.UnknownSignatureAlgorithm
	}
}

// LoadClientCertificate load key/certificate from pem files
func LoadClientCertificate(certFile string, keyFile string) (*tls.Certificate, error) {
	if certFile != "" && keyFile != "" {
		cert, err := tls.LoadX509KeyPair(certFile, keyFile)
		if err != nil {
			log.Criticalf("Unable to read client certificate from file: %s or key from file: %s", certFile, keyFile)
			return nil, err
		}
		log.Debug("Client certificate loaded ")
		return &cert, nil
	}
	return nil, nil
}

// CreateTLSConfig creates a tls.Config object from certs and roots
func CreateTLSConfig(remoteCAs *x509.CertPool, cert *tls.Certificate) *tls.Config {
	var certs []tls.Certificate
	if cert != nil {
		certs = []tls.Certificate{*cert}
	}
	return &tls.Config{
		Certificates: certs,
		RootCAs:      remoteCAs,
	}
}

// SerializeSCTList serializes a list of SCTs.
func SerializeSCTList(sctList []ct.SignedCertificateTimestamp) ([]byte, error) {
	list := ctx509.SignedCertificateTimestampList{}
	for _, sct := range sctList {
		sctBytes, err := cttls.Marshal(sct)
		if err != nil {
			return nil, err
		}
		list.SCTList = append(list.SCTList, ctx509.SerializedSCT{Val: sctBytes})
	}
	return cttls.Marshal(list)
}

// DeserializeSCTList deserializes a list of SCTs.
func DeserializeSCTList(serializedSCTList []byte) ([]ct.SignedCertificateTimestamp, error) {
	var sctList ctx509.SignedCertificateTimestampList
	rest, err := cttls.Unmarshal(serializedSCTList, &sctList)
	if err != nil {
		return nil, err
	}
	if len(rest) != 0 {
		return nil, cferr.Wrap(cferr.CTError, cferr.Unknown, errors.New("serialized SCT list contained trailing garbage"))
	}
	list := make([]ct.SignedCertificateTimestamp, len(sctList.SCTList))
	for i, serializedSCT := range sctList.SCTList {
		var sct ct.SignedCertificateTimestamp
		rest, err := cttls.Unmarshal(serializedSCT.Val, &sct)
		if err != nil {
			return nil, err
		}
		if len(rest) != 0 {
			return nil, cferr.Wrap(cferr.CTError, cferr.Unknown, errors.New("serialized SCT contained trailing garbage"))
		}
		list[i] = sct
	}
	return list, nil
}

// SCTListFromOCSPResponse extracts the SCTList from an ocsp.Response,
// returning an empty list if the SCT extension was not found or could not be
// unmarshalled.
func SCTListFromOCSPResponse(response *ocsp.Response) ([]ct.SignedCertificateTimestamp, error) {
	// This loop finds the SCTListExtension in the OCSP response.
	var SCTListExtension, ext pkix.Extension
	for _, ext = range response.Extensions {
		// sctExtOid is the ObjectIdentifier of a Signed Certificate Timestamp.
		sctExtOid := asn1.ObjectIdentifier{1, 3, 6, 1, 4, 1, 11129, 2, 4, 5}
		if ext.Id.Equal(sctExtOid) {
			SCTListExtension = ext
			break
		}
	}

	// This code block extracts the sctList from the SCT extension.
	var sctList []ct.SignedCertificateTimestamp
	var err error
	if numBytes := len(SCTListExtension.Value); numBytes != 0 {
		var serializedSCTList []byte
		rest := make([]byte, numBytes)
		copy(rest, SCTListExtension.Value)
		for len(rest) != 0 {
			rest, err = asn1.Unmarshal(rest, &serializedSCTList)
			if err != nil {
				return nil, cferr.Wrap(cferr.CTError, cferr.Unknown, err)
			}
		}
		sctList, err = DeserializeSCTList(serializedSCTList)
	}
	return sctList, err
}

// ReadBytes reads a []byte either from a file or an environment variable.
// If valFile has a prefix of 'env:', the []byte is read from the environment
// using the subsequent name. If the prefix is 'file:' the []byte is read from
// the subsequent file. If no prefix is provided, valFile is assumed to be a
// file path.
func ReadBytes(valFile string) ([]byte, error) {
	switch splitVal := strings.SplitN(valFile, ":", 2); len(splitVal) {
	case 1:
		return ioutil.ReadFile(valFile)
	case 2:
		switch splitVal[0] {
		case "env":
			return []byte(os.Getenv(splitVal[1])), nil
		case "file":
			return ioutil.ReadFile(splitVal[1])
		default:
			return nil, fmt.Errorf("unknown prefix: %s", splitVal[0])
		}
	default:
		return nil, fmt.Errorf("multiple prefixes: %s",
			strings.Join(splitVal[:len(splitVal)-1], ", "))
	}
}<|MERGE_RESOLUTION|>--- conflicted
+++ resolved
@@ -150,11 +150,7 @@
 	case x509.ECDSAWithSHA512:
 		return "ECDSAWithSHA512"
 	case x509.PureEd25519:
-<<<<<<< HEAD
-		return "ED25519"
-=======
 		return "Ed25519"
->>>>>>> 21fb1392
 	default:
 		return "Unknown Signature"
 	}
@@ -189,11 +185,7 @@
 	case x509.ECDSAWithSHA512:
 		return "SHA512"
 	case x509.PureEd25519:
-<<<<<<< HEAD
-		return "ED25519"
-=======
 		return "Ed25519"
->>>>>>> 21fb1392
 	default:
 		return "Unknown Hash Algorithm"
 	}
@@ -475,8 +467,6 @@
 		default:
 			return x509.SHA1WithRSA
 		}
-	case ed25519.PublicKey:
-		return x509.PureEd25519
 	case *ecdsa.PublicKey:
 		switch pub.Curve {
 		case elliptic.P521():
