// Package helpers implements utility functionality common to many
// CFSSL packages.
package helpers

import (
	"bytes"
	"crypto"
	"crypto/ecdsa"
	"crypto/elliptic"
	"crypto/rsa"
	"crypto/tls"
	"crypto/x509"
	"crypto/x509/pkix"
	"encoding/asn1"
	"encoding/binary"
	"encoding/pem"
	"errors"
	"fmt"
	"io"
	"io/ioutil"
	"math/big"
	"net/url"
<<<<<<< HEAD

=======
	"os"
>>>>>>> 9839aaf4
	"strings"
	"time"

	"github.com/cloudflare/cfssl/crypto/pkcs7"
	cferr "github.com/cloudflare/cfssl/errors"
	"github.com/cloudflare/cfssl/helpers/derhelpers"
	"github.com/cloudflare/cfssl/log"
	"github.com/google/certificate-transparency/go"
	"golang.org/x/crypto/ocsp"
	"golang.org/x/crypto/pkcs12"
)

// OneYear is a time.Duration representing a year's worth of seconds.
const OneYear = 8760 * time.Hour

// OneDay is a time.Duration representing a day's worth of seconds.
const OneDay = 24 * time.Hour

// InclusiveDate returns the time.Time representation of a date - 1
// nanosecond. This allows time.After to be used inclusively.
func InclusiveDate(year int, month time.Month, day int) time.Time {
	return time.Date(year, month, day, 0, 0, 0, 0, time.UTC).Add(-1 * time.Nanosecond)
}

// Jul2012 is the July 2012 CAB Forum deadline for when CAs must stop
// issuing certificates valid for more than 5 years.
var Jul2012 = InclusiveDate(2012, time.July, 01)

// Apr2015 is the April 2015 CAB Forum deadline for when CAs must stop
// issuing certificates valid for more than 39 months.
var Apr2015 = InclusiveDate(2015, time.April, 01)

// KeyLength returns the bit size of ECDSA or RSA PublicKey
func KeyLength(key interface{}) int {
	if key == nil {
		return 0
	}
	if ecdsaKey, ok := key.(*ecdsa.PublicKey); ok {
		return ecdsaKey.Curve.Params().BitSize
	} else if rsaKey, ok := key.(*rsa.PublicKey); ok {
		return rsaKey.N.BitLen()
	}

	return 0
}

// ExpiryTime returns the time when the certificate chain is expired.
func ExpiryTime(chain []*x509.Certificate) (notAfter time.Time) {
	if len(chain) == 0 {
		return
	}

	notAfter = chain[0].NotAfter
	for _, cert := range chain {
		if notAfter.After(cert.NotAfter) {
			notAfter = cert.NotAfter
		}
	}
	return
}

// MonthsValid returns the number of months for which a certificate is valid.
func MonthsValid(c *x509.Certificate) int {
	issued := c.NotBefore
	expiry := c.NotAfter
	years := (expiry.Year() - issued.Year())
	months := years*12 + int(expiry.Month()) - int(issued.Month())

	// Round up if valid for less than a full month
	if expiry.Day() > issued.Day() {
		months++
	}
	return months
}

// ValidExpiry determines if a certificate is valid for an acceptable
// length of time per the CA/Browser Forum baseline requirements.
// See https://cabforum.org/wp-content/uploads/CAB-Forum-BR-1.3.0.pdf
func ValidExpiry(c *x509.Certificate) bool {
	issued := c.NotBefore

	var maxMonths int
	switch {
	case issued.After(Apr2015):
		maxMonths = 39
	case issued.After(Jul2012):
		maxMonths = 60
	case issued.Before(Jul2012):
		maxMonths = 120
	}

	if MonthsValid(c) > maxMonths {
		return false
	}
	return true
}

// SignatureString returns the TLS signature string corresponding to
// an X509 signature algorithm.
func SignatureString(alg x509.SignatureAlgorithm) string {
	switch alg {
	case x509.MD2WithRSA:
		return "MD2WithRSA"
	case x509.MD5WithRSA:
		return "MD5WithRSA"
	case x509.SHA1WithRSA:
		return "SHA1WithRSA"
	case x509.SHA256WithRSA:
		return "SHA256WithRSA"
	case x509.SHA384WithRSA:
		return "SHA384WithRSA"
	case x509.SHA512WithRSA:
		return "SHA512WithRSA"
	case x509.DSAWithSHA1:
		return "DSAWithSHA1"
	case x509.DSAWithSHA256:
		return "DSAWithSHA256"
	case x509.ECDSAWithSHA1:
		return "ECDSAWithSHA1"
	case x509.ECDSAWithSHA256:
		return "ECDSAWithSHA256"
	case x509.ECDSAWithSHA384:
		return "ECDSAWithSHA384"
	case x509.ECDSAWithSHA512:
		return "ECDSAWithSHA512"
	default:
		return "Unknown Signature"
	}
}

// HashAlgoString returns the hash algorithm name contains in the signature
// method.
func HashAlgoString(alg x509.SignatureAlgorithm) string {
	switch alg {
	case x509.MD2WithRSA:
		return "MD2"
	case x509.MD5WithRSA:
		return "MD5"
	case x509.SHA1WithRSA:
		return "SHA1"
	case x509.SHA256WithRSA:
		return "SHA256"
	case x509.SHA384WithRSA:
		return "SHA384"
	case x509.SHA512WithRSA:
		return "SHA512"
	case x509.DSAWithSHA1:
		return "SHA1"
	case x509.DSAWithSHA256:
		return "SHA256"
	case x509.ECDSAWithSHA1:
		return "SHA1"
	case x509.ECDSAWithSHA256:
		return "SHA256"
	case x509.ECDSAWithSHA384:
		return "SHA384"
	case x509.ECDSAWithSHA512:
		return "SHA512"
	default:
		return "Unknown Hash Algorithm"
	}
}

// EncodeCertificatesPEM encodes a number of x509 certficates to PEM
func EncodeCertificatesPEM(certs []*x509.Certificate) []byte {
	var buffer bytes.Buffer
	for _, cert := range certs {
		pem.Encode(&buffer, &pem.Block{
			Type:  "CERTIFICATE",
			Bytes: cert.Raw,
		})
	}

	return buffer.Bytes()
}

// EncodeCertificatePEM encodes a single x509 certficates to PEM
func EncodeCertificatePEM(cert *x509.Certificate) []byte {
	return EncodeCertificatesPEM([]*x509.Certificate{cert})
}

// ParseCertificatesPEM parses a sequence of PEM-encoded certificate and returns them,
// can handle PEM encoded PKCS #7 structures.
func ParseCertificatesPEM(certsPEM []byte) ([]*x509.Certificate, error) {
	var certs []*x509.Certificate
	var err error
	certsPEM = bytes.TrimSpace(certsPEM)
	for len(certsPEM) > 0 {
		var cert []*x509.Certificate
		cert, certsPEM, err = ParseOneCertificateFromPEM(certsPEM)
		if err != nil {

			return nil, cferr.New(cferr.CertificateError, cferr.ParseFailed)
		} else if cert == nil {
			break
		}

		certs = append(certs, cert...)
	}
	if len(certsPEM) > 0 {
		return nil, cferr.New(cferr.CertificateError, cferr.DecodeFailed)
	}
	return certs, nil
}

// ParseCertificatesDER parses a DER encoding of a certificate object and possibly private key,
// either PKCS #7, PKCS #12, or raw x509.
func ParseCertificatesDER(certsDER []byte, password string) (certs []*x509.Certificate, key crypto.Signer, err error) {
	certsDER = bytes.TrimSpace(certsDER)
	pkcs7data, err := pkcs7.ParsePKCS7(certsDER)
	if err != nil {
		var pkcs12data interface{}
		certs = make([]*x509.Certificate, 1)
		pkcs12data, certs[0], err = pkcs12.Decode(certsDER, password)
		if err != nil {
			certs, err = x509.ParseCertificates(certsDER)
			if err != nil {
				return nil, nil, cferr.New(cferr.CertificateError, cferr.DecodeFailed)
			}
		} else {
			key = pkcs12data.(crypto.Signer)
		}
	} else {
		if pkcs7data.ContentInfo != "SignedData" {
			return nil, nil, cferr.Wrap(cferr.CertificateError, cferr.DecodeFailed, errors.New("can only extract certificates from signed data content info"))
		}
		certs = pkcs7data.Content.SignedData.Certificates
	}
	if certs == nil {
		return nil, key, cferr.New(cferr.CertificateError, cferr.DecodeFailed)
	}
	return certs, key, nil
}

// ParseSelfSignedCertificatePEM parses a PEM-encoded certificate and check if it is self-signed.
func ParseSelfSignedCertificatePEM(certPEM []byte) (*x509.Certificate, error) {
	cert, err := ParseCertificatePEM(certPEM)
	if err != nil {
		return nil, err
	}

	if err := cert.CheckSignature(cert.SignatureAlgorithm, cert.RawTBSCertificate, cert.Signature); err != nil {
		return nil, cferr.Wrap(cferr.CertificateError, cferr.VerifyFailed, err)
	}
	return cert, nil
}

// ParseCertificatePEM parses and returns a PEM-encoded certificate,
// can handle PEM encoded PKCS #7 structures.
func ParseCertificatePEM(certPEM []byte) (*x509.Certificate, error) {
	certPEM = bytes.TrimSpace(certPEM)
	cert, rest, err := ParseOneCertificateFromPEM(certPEM)
	if err != nil {
		// Log the actual parsing error but throw a default parse error message.
		log.Debugf("Certificate parsing error: %v", err)
		return nil, cferr.New(cferr.CertificateError, cferr.ParseFailed)
	} else if cert == nil {
		return nil, cferr.New(cferr.CertificateError, cferr.DecodeFailed)
	} else if len(rest) > 0 {
		return nil, cferr.Wrap(cferr.CertificateError, cferr.ParseFailed, errors.New("the PEM file should contain only one object"))
	} else if len(cert) > 1 {
		return nil, cferr.Wrap(cferr.CertificateError, cferr.ParseFailed, errors.New("the PKCS7 object in the PEM file should contain only one certificate"))
	}
	return cert[0], nil
}

// ParseOneCertificateFromPEM attempts to parse one PEM encoded certificate object,
// either a raw x509 certificate or a PKCS #7 structure possibly containing
// multiple certificates, from the top of certsPEM, which itself may
// contain multiple PEM encoded certificate objects.
func ParseOneCertificateFromPEM(certsPEM []byte) ([]*x509.Certificate, []byte, error) {

	block, rest := pem.Decode(certsPEM)
	if block == nil {
		return nil, rest, nil
	}

	cert, err := x509.ParseCertificate(block.Bytes)
	if err != nil {
		pkcs7data, err := pkcs7.ParsePKCS7(block.Bytes)
		if err != nil {
			return nil, rest, err
		}
		if pkcs7data.ContentInfo != "SignedData" {
			return nil, rest, errors.New("only PKCS #7 Signed Data Content Info supported for certificate parsing")
		}
		certs := pkcs7data.Content.SignedData.Certificates
		if certs == nil {
			return nil, rest, errors.New("PKCS #7 structure contains no certificates")
		}
		return certs, rest, nil
	}
	var certs = []*x509.Certificate{cert}
	return certs, rest, nil
}

// LoadPEMCertPool loads a pool of PEM certificates from file.
func LoadPEMCertPool(certsFile string) (*x509.CertPool, error) {
	if certsFile == "" {
		return nil, nil
	}
	pemCerts, err := ioutil.ReadFile(certsFile)
	if err != nil {
		return nil, err
	}

	return PEMToCertPool(pemCerts)
}

// PEMToCertPool concerts PEM certificates to a CertPool.
func PEMToCertPool(pemCerts []byte) (*x509.CertPool, error) {
	if len(pemCerts) == 0 {
		return nil, nil
	}

	certPool := x509.NewCertPool()
	if !certPool.AppendCertsFromPEM(pemCerts) {
		return nil, errors.New("failed to load cert pool")
	}

	return certPool, nil
}

// ParsePrivateKeyPEM parses and returns a PEM-encoded private
// key. The private key may be either an unencrypted PKCS#8, PKCS#1,
// or elliptic private key.
func ParsePrivateKeyPEM(keyPEM []byte) (key crypto.Signer, err error) {
	return ParsePrivateKeyPEMWithPassword(keyPEM, nil)
}

// ParsePrivateKeyPEMWithPassword parses and returns a PEM-encoded private
// key. The private key may be a potentially encrypted PKCS#8, PKCS#1,
// or elliptic private key.
func ParsePrivateKeyPEMWithPassword(keyPEM []byte, password []byte) (key crypto.Signer, err error) {
	keyDER, err := GetKeyDERFromPEM(keyPEM, password)
	if err != nil {
		return nil, err
	}

	return derhelpers.ParsePrivateKeyDER(keyDER)
}

// GetKeyDERFromPEM parses a PEM-encoded private key and returns DER-format key bytes.
func GetKeyDERFromPEM(in []byte, password []byte) ([]byte, error) {
	keyDER, _ := pem.Decode(in)
	if keyDER != nil {
		if procType, ok := keyDER.Headers["Proc-Type"]; ok {
			if strings.Contains(procType, "ENCRYPTED") {
				if password != nil {
					return x509.DecryptPEMBlock(keyDER, password)
				}
				return nil, cferr.New(cferr.PrivateKeyError, cferr.Encrypted)
			}
		}
		return keyDER.Bytes, nil
	}

	return nil, cferr.New(cferr.PrivateKeyError, cferr.DecodeFailed)
}

// CheckSignature verifies a signature made by the key on a CSR, such
// as on the CSR itself.
func CheckSignature(csr *x509.CertificateRequest, algo x509.SignatureAlgorithm, signed, signature []byte) error {
	var hashType crypto.Hash

	switch algo {
	case x509.SHA1WithRSA, x509.ECDSAWithSHA1:
		hashType = crypto.SHA1
	case x509.SHA256WithRSA, x509.ECDSAWithSHA256:
		hashType = crypto.SHA256
	case x509.SHA384WithRSA, x509.ECDSAWithSHA384:
		hashType = crypto.SHA384
	case x509.SHA512WithRSA, x509.ECDSAWithSHA512:
		hashType = crypto.SHA512
	default:
		return x509.ErrUnsupportedAlgorithm
	}

	if !hashType.Available() {
		return x509.ErrUnsupportedAlgorithm
	}
	h := hashType.New()

	h.Write(signed)
	digest := h.Sum(nil)

	switch pub := csr.PublicKey.(type) {
	case *rsa.PublicKey:
		return rsa.VerifyPKCS1v15(pub, hashType, digest, signature)
	case *ecdsa.PublicKey:
		ecdsaSig := new(struct{ R, S *big.Int })
		if _, err := asn1.Unmarshal(signature, ecdsaSig); err != nil {
			return err
		}
		if ecdsaSig.R.Sign() <= 0 || ecdsaSig.S.Sign() <= 0 {
			return errors.New("x509: ECDSA signature contained zero or negative values")
		}
		if !ecdsa.Verify(pub, digest, ecdsaSig.R, ecdsaSig.S) {
			return errors.New("x509: ECDSA verification failure")
		}
		return nil
	}
	return x509.ErrUnsupportedAlgorithm
}

// ParseCSR parses a PEM- or DER-encoded PKCS #10 certificate signing request.
func ParseCSR(in []byte) (csr *x509.CertificateRequest, rest []byte, err error) {
	in = bytes.TrimSpace(in)
	p, rest := pem.Decode(in)
	if p != nil {
		if p.Type != "NEW CERTIFICATE REQUEST" && p.Type != "CERTIFICATE REQUEST" {
			return nil, rest, cferr.New(cferr.CSRError, cferr.BadRequest)
		}

		csr, err = x509.ParseCertificateRequest(p.Bytes)
	} else {
		csr, err = x509.ParseCertificateRequest(in)
	}

	if err != nil {
		return nil, rest, err
	}

	err = CheckSignature(csr, csr.SignatureAlgorithm, csr.RawTBSCertificateRequest, csr.Signature)
	if err != nil {
		return nil, rest, err
	}

	return csr, rest, nil
}

// ParseCSRPEM parses a PEM-encoded certificiate signing request.
// It does not check the signature. This is useful for dumping data from a CSR
// locally.
func ParseCSRPEM(csrPEM []byte) (*x509.CertificateRequest, error) {
	block, _ := pem.Decode([]byte(csrPEM))
	if block == nil {
		return nil, cferr.New(cferr.CSRError, cferr.DecodeFailed)
	}
	csrObject, err := x509.ParseCertificateRequest(block.Bytes)

	if err != nil {
		return nil, err
	}

	return csrObject, nil
}

// SignerAlgo returns an X.509 signature algorithm from a crypto.Signer.
func SignerAlgo(priv crypto.Signer) x509.SignatureAlgorithm {
	switch pub := priv.Public().(type) {
	case *rsa.PublicKey:
		bitLength := pub.N.BitLen()
		switch {
		case bitLength >= 4096:
			return x509.SHA512WithRSA
		case bitLength >= 3072:
			return x509.SHA384WithRSA
		case bitLength >= 2048:
			return x509.SHA256WithRSA
		default:
			return x509.SHA1WithRSA
		}
	case *ecdsa.PublicKey:
		switch pub.Curve {
		case elliptic.P521():
			return x509.ECDSAWithSHA512
		case elliptic.P384():
			return x509.ECDSAWithSHA384
		case elliptic.P256():
			return x509.ECDSAWithSHA256
		default:
			return x509.ECDSAWithSHA1
		}
	default:
		return x509.UnknownSignatureAlgorithm
	}
}

// LoadClientCertificate load key/certificate from pem files
func LoadClientCertificate(certFile string, keyFile string) (*tls.Certificate, error) {
	if certFile != "" && keyFile != "" {
		cert, err := tls.LoadX509KeyPair(certFile, keyFile)
		if err != nil {
			log.Critical("Unable to read client certificate from file: %s or key from file: %s", certFile, keyFile)
			return nil, err
		}
		log.Debug("Client certificate loaded ")
		return &cert, nil
	}
	return nil, nil
}

// CreateTLSConfig creates a tls.Config object from certs and roots
func CreateTLSConfig(remoteCAs *x509.CertPool, cert *tls.Certificate) *tls.Config {
	var certs []tls.Certificate
	if cert != nil {
		certs = []tls.Certificate{*cert}
	}
	return &tls.Config{
		Certificates: certs,
		RootCAs:      remoteCAs,
	}
}

<<<<<<< HEAD
=======
// SerializeSCTList serializes a list of SCTs.
func SerializeSCTList(sctList []ct.SignedCertificateTimestamp) ([]byte, error) {
	var buf bytes.Buffer
	for _, sct := range sctList {
		sct, err := ct.SerializeSCT(sct)
		if err != nil {
			return nil, err
		}
		binary.Write(&buf, binary.BigEndian, uint16(len(sct)))
		buf.Write(sct)
	}

	var sctListLengthField = make([]byte, 2)
	binary.BigEndian.PutUint16(sctListLengthField, uint16(buf.Len()))
	return bytes.Join([][]byte{sctListLengthField, buf.Bytes()}, nil), nil
}

// DeserializeSCTList deserializes a list of SCTs.
func DeserializeSCTList(serializedSCTList []byte) (*[]ct.SignedCertificateTimestamp, error) {
	sctList := new([]ct.SignedCertificateTimestamp)
	sctReader := bytes.NewBuffer(serializedSCTList)

	var sctListLen uint16
	err := binary.Read(sctReader, binary.BigEndian, &sctListLen)
	if err != nil {
		if err == io.EOF {
			return sctList, cferr.Wrap(cferr.CTError, cferr.Unknown,
				errors.New("serialized SCT list could not be read"))
		}
		return sctList, cferr.Wrap(cferr.CTError, cferr.Unknown, err)
	}
	if sctReader.Len() != int(sctListLen) {
		return sctList, errors.New("SCT length field and SCT length don't match")
	}

	for err != io.EOF {
		var sctLen uint16
		err = binary.Read(sctReader, binary.BigEndian, &sctLen)
		if err != nil {
			if err == io.EOF {
				return sctList, nil
			}
			return sctList, cferr.Wrap(cferr.CTError, cferr.Unknown, err)
		}

		if sctReader.Len() < int(sctLen) {
			return sctList, errors.New("SCT length field and SCT length don't match")
		}

		serializedSCT := sctReader.Next(int(sctLen))
		sct, err := ct.DeserializeSCT(bytes.NewReader(serializedSCT))
		if err != nil {
			return sctList, cferr.Wrap(cferr.CTError, cferr.Unknown, err)
		}

		temp := append(*sctList, *sct)
		sctList = &temp
	}

	return sctList, cferr.Wrap(cferr.CTError, cferr.Unknown, err)
}

// SCTListFromOCSPResponse extracts the SCTList from an ocsp.Response,
// returning an empty list if the SCT extension was not found or could not be
// unmarshalled.
func SCTListFromOCSPResponse(response *ocsp.Response) ([]ct.SignedCertificateTimestamp, error) {
	// This loop finds the SCTListExtension in the OCSP response.
	var SCTListExtension, ext pkix.Extension
	for _, ext = range response.Extensions {
		// sctExtOid is the ObjectIdentifier of a Signed Certificate Timestamp.
		sctExtOid := asn1.ObjectIdentifier{1, 3, 6, 1, 4, 1, 11129, 2, 4, 5}
		if ext.Id.Equal(sctExtOid) {
			SCTListExtension = ext
			break
		}
	}

	// This code block extracts the sctList from the SCT extension.
	var emptySCTList []ct.SignedCertificateTimestamp
	sctList := &emptySCTList
	var err error
	if numBytes := len(SCTListExtension.Value); numBytes != 0 {
		serializedSCTList := new([]byte)
		rest := make([]byte, numBytes)
		copy(rest, SCTListExtension.Value)
		for len(rest) != 0 {
			rest, err = asn1.Unmarshal(rest, serializedSCTList)
			if err != nil {
				return nil, cferr.Wrap(cferr.CTError, cferr.Unknown, err)
			}
		}
		sctList, err = DeserializeSCTList(*serializedSCTList)
	}
	return *sctList, err
}

// ReadBytes reads a []byte either from a file or an environment variable.
// If valFile has a prefix of 'env:', the []byte is read from the environment
// using the subsequent name. If the prefix is 'file:' the []byte is read from
// the subsequent file. If no prefix is provided, valFile is assumed to be a
// file path.
func ReadBytes(valFile string) ([]byte, error) {
	switch splitVal := strings.SplitN(valFile, ":", 2); len(splitVal) {
	case 1:
		return ioutil.ReadFile(valFile)
	case 2:
		switch splitVal[0] {
		case "env":
			return []byte(os.Getenv(splitVal[1])), nil
		case "file":
			return ioutil.ReadFile(splitVal[1])
		default:
			return nil, fmt.Errorf("unknown prefix: %s", splitVal[0])
		}
	default:
		return nil, fmt.Errorf("multiple prefixes: %s",
			strings.Join(splitVal[:len(splitVal)-1], ", "))

>>>>>>> 9839aaf4
// ParseConnectionStr parses a string representing the source of OCSP responses
// which can either be a file or the path to a DB (Sqlite, MySQL or PostgreSQL).
// It returns the type of the connection string (e.g. "File" or "MySQL" etc.) as
// well as the path to the source.
func ParseConnectionStr(conn string) (string, string, error) {
	u, err := url.Parse(conn)
	if err != nil {
		return "", "", err
	}
	switch u.Scheme {
	case "", "file":
		return "file", u.Path, nil
	case "sqlite3":
		return "sqlite", u.Path, nil
<<<<<<< HEAD
	case "mysql":
		return "mysql", conn[8:], nil
	case "postgresql":
		return "postgres", "dbname=" + u.Path[1:] + " sslmode=disable", nil
=======
>>>>>>> 9839aaf4
	default:
		return "DB", u.Path, nil
	}
}<|MERGE_RESOLUTION|>--- conflicted
+++ resolved
@@ -20,11 +20,7 @@
 	"io/ioutil"
 	"math/big"
 	"net/url"
-<<<<<<< HEAD
-
-=======
 	"os"
->>>>>>> 9839aaf4
 	"strings"
 	"time"
 
@@ -530,8 +526,6 @@
 	}
 }
 
-<<<<<<< HEAD
-=======
 // SerializeSCTList serializes a list of SCTs.
 func SerializeSCTList(sctList []ct.SignedCertificateTimestamp) ([]byte, error) {
 	var buf bytes.Buffer
@@ -650,7 +644,6 @@
 		return nil, fmt.Errorf("multiple prefixes: %s",
 			strings.Join(splitVal[:len(splitVal)-1], ", "))
 
->>>>>>> 9839aaf4
 // ParseConnectionStr parses a string representing the source of OCSP responses
 // which can either be a file or the path to a DB (Sqlite, MySQL or PostgreSQL).
 // It returns the type of the connection string (e.g. "File" or "MySQL" etc.) as
@@ -665,13 +658,10 @@
 		return "file", u.Path, nil
 	case "sqlite3":
 		return "sqlite", u.Path, nil
-<<<<<<< HEAD
 	case "mysql":
 		return "mysql", conn[8:], nil
 	case "postgresql":
 		return "postgres", "dbname=" + u.Path[1:] + " sslmode=disable", nil
-=======
->>>>>>> 9839aaf4
 	default:
 		return "DB", u.Path, nil
 	}
