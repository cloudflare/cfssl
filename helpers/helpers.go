--- conflicted
+++ resolved
@@ -530,11 +530,6 @@
 
 // SerializeSCTList serializes a list of SCTs into an ASN.1 Octet String.
 func SerializeSCTList(sctList []ct.SignedCertificateTimestamp) ([]byte, error) {
-<<<<<<< HEAD
-	serializedSCTList, err := ct.SerializeSCTList(sctList)
-	if err != nil {
-		return serializedSCTList, cferr.Wrap(cferr.CTError, cferr.SCTListEncodeFailed, err)
-=======
 	var buf bytes.Buffer
 	for _, sct := range sctList {
 		sct, err := cttls.Marshal(sct)
@@ -543,9 +538,11 @@
 		}
 		binary.Write(&buf, binary.BigEndian, uint16(len(sct)))
 		buf.Write(sct)
->>>>>>> 37c1a762
-	}
-	return serializedSCTList, nil
+	}
+
+	var sctListLengthField = make([]byte, 2)
+	binary.BigEndian.PutUint16(sctListLengthField, uint16(buf.Len()))
+	return bytes.Join([][]byte{sctListLengthField, buf.Bytes()}, nil), nil
 }
 
 // DeserializeSCTList deserializes a list of SCTs.
@@ -598,15 +595,9 @@
 		}
 
 		serializedSCT := sctReader.Next(int(sctLen))
-<<<<<<< HEAD
-		sct, err := ct.DeserializeSCT(bytes.NewReader(serializedSCT))
-		if err != nil {
-			return sctList, cferr.Wrap(cferr.CTError, cferr.SCTListDecodeFailed, err)
-=======
 		var sct ct.SignedCertificateTimestamp
 		if _, err := cttls.Unmarshal(serializedSCT, &sct); err != nil {
 			return sctList, cferr.Wrap(cferr.CTError, cferr.Unknown, err)
->>>>>>> 37c1a762
 		}
 
 		temp := append(*sctList, sct)
