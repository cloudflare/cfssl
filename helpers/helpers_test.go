--- conflicted
+++ resolved
@@ -229,11 +229,7 @@
 	if HashAlgoString(x509.ECDSAWithSHA512) != "SHA512" {
 		t.Fatal("standin")
 	}
-<<<<<<< HEAD
-	if HashAlgoString(x509.PureEd25519) != "ED25519" {
-=======
 	if HashAlgoString(x509.PureEd25519) != "Ed25519" {
->>>>>>> 21fb1392
 		t.Fatal("standin")
 	}
 	if HashAlgoString(math.MaxInt32) != "Unknown Hash Algorithm" {
@@ -278,11 +274,7 @@
 	if SignatureString(x509.ECDSAWithSHA512) != "ECDSAWithSHA512" {
 		t.Fatal("Signature String functioning improperly")
 	}
-<<<<<<< HEAD
-	if SignatureString(x509.PureEd25519) != "ED25519" {
-=======
 	if SignatureString(x509.PureEd25519) != "Ed25519" {
->>>>>>> 21fb1392
 		t.Fatal("Signature String functioning improperly")
 	}
 	if SignatureString(math.MaxInt32) != "Unknown Signature" {
