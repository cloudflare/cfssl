--- conflicted
+++ resolved
@@ -7,11 +7,7 @@
 	"testing"
 )
 
-<<<<<<< HEAD
-const teststring = "asdf123"
-=======
 const string1 = "asdf123"
->>>>>>> 630a8727
 
 func TestOutputf(t *testing.T) {
 	buf := new(bytes.Buffer)
