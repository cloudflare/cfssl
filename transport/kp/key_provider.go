--- conflicted
+++ resolved
@@ -23,12 +23,8 @@
 	"crypto/x509"
 	"encoding/pem"
 	"errors"
-<<<<<<< HEAD
 	"io"
-	"io/ioutil"
-=======
 	"os"
->>>>>>> c21e85d6
 	"strings"
 
 	"github.com/cloudflare/cfssl/csr"
